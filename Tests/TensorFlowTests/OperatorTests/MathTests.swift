--- conflicted
+++ resolved
@@ -16,23 +16,22 @@
 @testable import TensorFlow
 
 final class MathOperatorTests: XCTestCase {
-<<<<<<< HEAD
+    func testLog1p() {
+        let x = Tensor<Float>([[1, 2, 3, 4, 5], [1, 2, 3, 4, 5]])
+        let y = log1p(x)
+        assertEqual(y, log(1 + x), accuracy: 0.0001)
+    }
+
     func testExpm1() {
         let x = Tensor<Float>([[1, 2, 3, 4, 5], [1, 2, 3, 4, 5]])
         let y = expm1(x)
         assertEqual(y, exp(x - 1), accuracy: 0.0001)
-=======
-    func testLog1p() {
-        let x = Tensor<Float>([[1, 2, 3, 4, 5], [1, 2, 3, 4, 5]])
-        let y = log1p(x)
-        assertEqual(y, log(1 + x), accuracy: 0.0001)
     }
 
     func testSign() {
         let x = Tensor<Float>([[1, 2, -3, 4, 5], [1, 2, 3, 4, -5]])
         let y = sign(x)
         XCTAssertEqual(y, Tensor<Float>([[1, 1, -1, 1, 1], [1, 1, 1, 1, -1]]))
->>>>>>> 24fc2ba2
     }
 
     func testReduction() {
@@ -231,6 +230,7 @@
 
     static var allTests = [
         ("testLog1p", testLog1p),
+        ("testExpm1", testExpm1),
         ("testSign", testSign),
         ("testReduction", testReduction),
         ("testArgmax", testArgmax),
