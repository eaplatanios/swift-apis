--- conflicted
+++ resolved
@@ -64,7 +64,6 @@
         let y = log1p(x)
         let expectedY = Tensor<Float>([0.69315, 1.09861, 1.38629, 1.60944, 1.79176])
         assertEqual(y, expectedY, accuracy: 0.0001)
-<<<<<<< HEAD
     }
 
     func testLog1mexp() {
@@ -72,8 +71,6 @@
         let y = log1mexp(x)
         let expectedY = Tensor<Float>([-0.45868, -0.14541, -0.05107, -0.01849, -0.00676])
         assertEqual(y, expectedY, accuracy: 0.0001)
-=======
->>>>>>> d2647014
     }
 
     func testExpm1() {
@@ -116,8 +113,6 @@
         XCTAssertEqual(y, expected)
     }
 
-<<<<<<< HEAD
-=======
     func testGelu() {
         let x = Tensor<Float>([2.0, 1.0, 7.0])
         let y = gelu(x)
@@ -125,7 +120,6 @@
         XCTAssertEqual(y, expected)
     }
 
->>>>>>> d2647014
     func testLeakyRelu() {
         let x = Tensor<Float>([[-1.0, 2.0, 3.0]])
         let y = leakyRelu(x, alpha: 0.4)
@@ -133,8 +127,6 @@
         XCTAssertEqual(y, expected)
     }
 
-<<<<<<< HEAD
-=======
     func testIsFinite() {
         let x = Tensor<Float>([1, 2, 3, 4, -Float.infinity])
         let y = x.isFinite
@@ -153,7 +145,6 @@
         XCTAssertEqual(y, Tensor([false, false, false, false, true]))
     }
 
->>>>>>> d2647014
     func testCosineSimilarity() {
         let x = Tensor<Float>([1, 2, 3, 4, 5, 6, 7, 8])
         let y = Tensor<Float>([0.5, 1, 1.5, 2.0, 2.5, 3.0, 3.5, 4.0])
@@ -344,46 +335,33 @@
         let prediction = classifier.prediction(for: input)
         XCTAssertEqual(Double(prediction.scalars[0]), 0.816997, accuracy: 0.0001)
     }
-    
+
     func testBroadcastedAddGradient() {
-	  func foo(_ x: Tensor<Float>, _ y: Tensor<Float>) -> Tensor<Float> {
-	    return (x + y).sum()
-	  }
-	  let x = Tensor<Float>(ones: [1, 2, 1, 4])
-	  let y = Tensor<Float>(ones: [4, 1, 3, 1])
-	  let (dx, dy) = gradient(at: x, y, in: foo)
-	  XCTAssertEqual(x.shape, dx.shape)
-	  XCTAssertEqual(y.shape, dy.shape)
+        func foo(_ x: Tensor<Float>, _ y: Tensor<Float>) -> Tensor<Float> {
+            return (x + y).sum()
+        }
+        let x = Tensor<Float>(ones: [1, 2, 1, 4])
+        let y = Tensor<Float>(ones: [4, 1, 3, 1])
+        let (dx, dy) = gradient(at: x, y, in: foo)
+        XCTAssertEqual(x.shape, dx.shape)
+        XCTAssertEqual(y.shape, dy.shape)
 	}
 
     static var allTests = [
         ("testElementaryFunctions", testElementaryFunctions),
         ("testLog1p", testLog1p),
-<<<<<<< HEAD
         ("testLog1mexp", testLog1mexp),
         ("testExpm1", testExpm1),
         ("testSign", testSign),
         ("testLogSigmoid", testLogSigmoid),
-=======
-        ("testExpm1", testExpm1),
-        ("testSign", testSign),
-        ("testLogSigmoid", testLogSigmoid),
-        ("testReduction", testReduction),
-        ("testCosineSimilarity", testCosineSimilarity),
-        ("testElu",testElu),
-        ("testGelu", testGelu),
-        ("testArgmax", testArgmax),
->>>>>>> d2647014
         ("testSoftplus", testSoftplus),
         ("testSoftsign", testSoftsign),
         ("testElu",testElu),
+        ("testGelu", testGelu),
         ("testLeakyRelu", testLeakyRelu),
-<<<<<<< HEAD
-=======
         ("testIsFinite", testIsFinite),
         ("testIsInfinite", testIsInfinite),
         ("testIsNaN", testIsNaN),
->>>>>>> d2647014
         ("testCosineSimilarity", testCosineSimilarity),
         ("testReduction", testReduction),
         ("testArgmax", testArgmax),
