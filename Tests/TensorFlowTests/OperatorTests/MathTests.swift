// Copyright 2019 The TensorFlow Authors. All Rights Reserved.
//
// Licensed under the Apache License, Version 2.0 (the "License");
// you may not use this file except in compliance with the License.
// You may obtain a copy of the License at
//
//     http://www.apache.org/licenses/LICENSE-2.0
//
// Unless required by applicable law or agreed to in writing, software
// distributed under the License is distributed on an "AS IS" BASIS,
// WITHOUT WARRANTIES OR CONDITIONS OF ANY KIND, either express or implied.
// See the License for the specific language governing permissions and
// limitations under the License.

import XCTest
@testable import TensorFlow

final class MathOperatorTests: XCTestCase {
<<<<<<< HEAD
    func testIsFinite() {
        let x = Tensor<Float>([1, 2, 3, 4, -Float.infinity])
        let y = x.isFinite
        assertEqual(y, Tensor([true, true, true, true, false]))
    }

    func testIsInfinite() {
        let x = Tensor<Float>([1, 2, 3, 4, log(0.0)])
        let y = x.isInfinite
        assertEqual(y, Tensor([false, false, false, false, true]))
    }

    func testIsNaN() {
        let x = Tensor<Float>([1, 2, 3, 4, log(-5.0)])
        let y = x.isNaN
        assertEqual(y, Tensor([false, false, false, false, true]))
=======
    func testElementaryFunction(
        name: String,
        _ tensorOperator: (Tensor<Float>) -> Tensor<Float>,
        _ scalarOperator: (Float) -> Float,
        accuracy: Float = 1e-4,
        file: StaticString = #file, line: UInt = #line
    ) {
        let x = Tensor<Float>(randomNormal: [20], seed: (0, 0))
        let actual = tensorOperator(x).scalars
        let expected = x.scalars.map(scalarOperator)
        assertEqual(actual, expected, accuracy: accuracy, name, file: file, line: line)
    }

    func testElementaryFunctions() {
        testElementaryFunction(name: "sqrt", sqrt, Float.sqrt)
        testElementaryFunction(name: "cos", cos, Float.cos)
        testElementaryFunction(name: "sin", sin, Float.sin)
        testElementaryFunction(name: "tan", tan, Float.tan)
        testElementaryFunction(name: "cosh", cosh, Float.cosh)
        testElementaryFunction(name: "sinh", sinh, Float.sinh)
        testElementaryFunction(name: "tanh", tanh, Float.tanh)
        testElementaryFunction(name: "acos", acos, Float.acos)
        testElementaryFunction(name: "asin", asin, Float.asin)
        testElementaryFunction(name: "atan", atan, Float.atan)
        testElementaryFunction(name: "acosh", acosh, Float.acosh)
        testElementaryFunction(name: "asinh", asinh, Float.asinh)
        testElementaryFunction(name: "atanh", atanh, Float.atanh)
        testElementaryFunction(name: "exp", exp, Float.exp)
        testElementaryFunction(name: "exp2", exp2, Float.exp2)
        testElementaryFunction(name: "exp10", exp10, Float.exp10)
        testElementaryFunction(name: "expm1", expm1, Float.expm1)
        testElementaryFunction(name: "log", log, Float.log)
        testElementaryFunction(name: "log2", log2, Float.log2)
        testElementaryFunction(name: "log10", log10, Float.log10)
        testElementaryFunction(name: "log1p", log1p, Float.log1p)
        testElementaryFunction(name: "pow",
                               { x in pow(x, x) }, { x in Float.pow(x, x) })
        testElementaryFunction(name: "pow",
                               { x in pow(x, 3) }, { x in Float.pow(x, 3) })
        testElementaryFunction(name: "root",
                               { x in root(x, 3) }, { x in Float.root(x, 3) })
    }

    func testLog1p() {
        let x = Tensor<Float>([1, 2, 3, 4, 5])
        let y = log1p(x)
        let expectedY = Tensor<Float>([0.69315, 1.09861, 1.38629, 1.60944, 1.79176])
        assertEqual(y, expectedY, accuracy: 0.0001)
    }

    func testLog1mexp() {
        let x = Tensor<Float>([-1, -2, -3, -4, -5])
        let y = log1mexp(x)
        let expectedY = Tensor<Float>([-0.45868, -0.14541, -0.05107, -0.01849, -0.00676])
        assertEqual(y, expectedY, accuracy: 0.0001)
    }

    func testExpm1() {
        let x = Tensor<Float>([1, 2, 3, 4, 5])
        let y = expm1(x)
        let expectedY = Tensor<Float>([1.71828, 6.38906, 19.08554, 53.59815, 147.41316])
        assertEqual(y, expectedY, accuracy: 0.0001)
    }

    func testSign() {
        let x = Tensor<Float>([[1, 2, -3, 4, 5], [1, 2, 3, 4, -5]])
        let y = sign(x)
        XCTAssertEqual(y, Tensor<Float>([[1, 1, -1, 1, 1], [1, 1, 1, 1, -1]]))
    }

    func testLogSigmoid() {
        let x = Tensor<Float>([[1, 2, 3, 4, 5], [1, 2, 3, 4, 5]])
        let y = logSigmoid(x)
        assertEqual(y, log(sigmoid(x)), accuracy: 0.0001)
    }

    func testSoftplus() {
        let x = Tensor<Float>([1.0, 2.0, 3.0])
        let y = softplus(x)
        let expected = Tensor<Float>([1.3132616,  2.126928, 3.0485873])
        XCTAssertEqual(y, expected)
    }

    func testSoftsign() {
        let x = Tensor<Float>([1.0, 4.0, 3.0])
        let y = softsign(x)
        let expected = Tensor<Float>([0.5 , 0.8 , 0.75])
        XCTAssertEqual(y, expected)
    }

    func testElu() {
        let x = Tensor<Float>([-1.0, 2.0, 3.0])
        let y = elu(x)
        let expected = Tensor<Float>([-0.63212055, 2, 3])
        XCTAssertEqual(y, expected)
    }

    func testLeakyRelu() {
        let x = Tensor<Float>([[-1.0, 2.0, 3.0]])
        let y = leakyRelu(x, alpha: 0.4)
        let expected = Tensor<Float>([-0.4, 2, 3])
        XCTAssertEqual(y, expected)
    }

    func testCosineSimilarity() {
        let x = Tensor<Float>([1, 2, 3, 4, 5, 6, 7, 8])
        let y = Tensor<Float>([0.5, 1, 1.5, 2.0, 2.5, 3.0, 3.5, 4.0])
        let z = cosineSimilarity(x, y)
        let output: Float = 1.0
        XCTAssertEqual(z, Tensor(output))
>>>>>>> 12c96e8d
    }

    func testReduction() {
        // 2 x 5
        let x = Tensor<Float>([[1, 2, 3, 4, 5], [1, 2, 3, 4, 5]])
        XCTAssertEqual(x.sum(), Tensor(30))
        XCTAssertEqual(
            x.sum(squeezingAxes: 0),
            Tensor(shape: [5], scalars: [2, 4, 6, 8, 10]))
        XCTAssertEqual(
            x.sum(alongAxes: 0),
            Tensor(shape: [1, 5], scalars: [2, 4, 6, 8, 10]))

        XCTAssertEqual(x.product(), Tensor(14400))
        XCTAssertEqual(
            x.product(squeezingAxes: 0),
            Tensor(shape: [5], scalars: [1, 4, 9, 16, 25]))
        XCTAssertEqual(
            x.product(alongAxes: 0),
            Tensor(shape: [1, 5], scalars: [1, 4, 9, 16, 25]))

        XCTAssertEqual(x.mean(), Tensor(3))
        XCTAssertEqual(
            x.mean(squeezingAxes: 0),
            Tensor(shape: [5], scalars: [1, 2, 3, 4, 5]))
        XCTAssertEqual(
            x.mean(alongAxes: 0),
            Tensor(shape: [5], scalars: [1, 2, 3, 4, 5]))
        XCTAssertEqual(
            x.mean(squeezingAxes: 1),
            Tensor(shape: [2], scalars: [3, 3]))
        XCTAssertEqual(
            x.mean(alongAxes: 1),
            Tensor(shape: [1, 2], scalars: [3, 3]))

        XCTAssertEqual(x.variance(), Tensor(2))
        XCTAssertEqual(
            x.variance(squeezingAxes: 0),
            Tensor(shape: [5], scalars: [0, 0, 0, 0, 0]))
        XCTAssertEqual(
            x.variance(alongAxes: 0),
            Tensor(shape: [5], scalars: [0, 0, 0, 0, 0]))
        XCTAssertEqual(
            x.variance(squeezingAxes: 1),
            Tensor(shape: [2], scalars: [2, 2]))
        XCTAssertEqual(
            x.variance(alongAxes: 1),
            Tensor(shape: [1, 2], scalars: [2, 2]))
    }

    func testArgmax() {
        // 2 x 3
        let x = Tensor<Float>([[0, 1, 2], [3, 4, 5]])
        let argmax0 = x.argmax(squeezingAxis: 0)
        let argmax1 = x.argmax(squeezingAxis: 1)
        let scalarsArgmax = x.argmax()
        XCTAssertEqual(argmax0.array, ShapedArray(shape: [3], scalars: [1, 1, 1]))
        XCTAssertEqual(argmax1.array, ShapedArray(shape: [2], scalars: [2, 2]))
        XCTAssertEqual(scalarsArgmax.array, ShapedArray(shape: [], scalars: [5]))
    }

    func testCeilAndFloor() {
        let x = Tensor<Float>([-1.3, -0.4, 0.5, 1.6])
        let xFloor = floor(x)
        let xCeil = ceil(x)
        XCTAssertEqual(xFloor.array, ShapedArray(shape: [4], scalars: [-2, -1, 0, 1]))
        XCTAssertEqual(xCeil.array, ShapedArray(shape: [4], scalars: [-1, 0, 1, 2]))
    }

    func testSimpleMath() {
        let x = Tensor<Float>([1.2, 1.2])
        let y = tanh(x)
        let array = y.array
        XCTAssertEqual([2], array.shape)
        XCTAssertEqual(Double(array.scalars[0]), 0.833655, accuracy: 0.0001)
        XCTAssertEqual(Double(array.scalars[1]), 0.833655, accuracy: 0.0001)
    }

    func testStandardDeviation() {
        XCTAssertEqual(Tensor<Float>([1]).standardDeviation(), Tensor(0))
        XCTAssertEqual(Tensor<Float>([0, 1]).standardDeviation(alongAxes: 0), Tensor(0.5))
        XCTAssertEqual(Tensor<Float>([0, 1]).standardDeviation(), Tensor(0.5))
        XCTAssertEqual(
            Tensor<Float>(rangeFrom: 0, to: 10, stride: 1).standardDeviation().scalarized(),
            2.87228132,
            accuracy: 0.001)
        let matrix = Tensor<Float>(rangeFrom: 0, to: 10, stride: 1).reshaped(to: [2, 5])
        XCTAssertEqual(matrix.standardDeviation().scalarized(), 2.87228132, accuracy: 0.001)
        let values = matrix.standardDeviation(alongAxes: 1).array.scalars
        XCTAssertEqual(Double(values[0]), 1.4142, accuracy: 0.0001)
        XCTAssertEqual(Double(values[1]), 1.4142, accuracy: 0.0001)
    }

    func test3Adds() {
        let a = Tensor<Float>([1])
        let b = Tensor<Float>([2])
        let c = Tensor<Float>([3])

        let o = a + b + c
        XCTAssertEqual(o.scalars, [6])
    }

    func testMultiOpMath() {
        let x = Tensor<Float>([1.2, 1.2])
        let y = Tensor<Float>([2.4, 2.4])
        let t1 = x + y
        let t2 = t1 * t1
        let t3 = sqrt(t2)

        let array1 = t1.array
        let array2 = t2.array
        let array3 = t3.array
        XCTAssertEqual(array1.shape, [2])
        XCTAssertEqual(array2.shape, [2])
        XCTAssertEqual(array3.shape, [2])
        XCTAssertEqual(Double(array1.scalars[0]), 3.6 , accuracy: 0.0001)
        XCTAssertEqual(Double(array1.scalars[1]), 3.6,  accuracy: 0.0001)
        XCTAssertEqual(Double(array2.scalars[0]), 12.96, accuracy: 0.0001)
        XCTAssertEqual(Double(array2.scalars[1]), 12.96, accuracy: 0.0001)
        XCTAssertEqual(Double(array3.scalars[0]), 3.6, accuracy: 0.0001)
        XCTAssertEqual(Double(array3.scalars[1]), 3.6, accuracy: 0.0001)
    }

    func testXWPlusB() {
        // Shape: 1 x 4
        let x = Tensor<Float>([[1.0, 2.0, 2.0, 1.0]])
        // Shape: 4 x 2
        let w = Tensor<Float>([[1.0, 0.0], [3.0, 0.0], [2.0, 3.0], [1.0, 0.0]])
        // Shape: 2
        let b = Tensor<Float>([0.5, 0.5])
        // Shape: 1 x 2 (broadcasted)
        let result = matmul(x, w) + b
        XCTAssertEqual(result.shape, [1, 2])
        XCTAssertEqual(result.scalars, [12.5, 6.5])
    }

    func testXORInference() {
        func xor(_ x: Float, _ y: Float) -> Float {
            let x = Tensor<Float>([x, y]).reshaped(to: [1, 2])

            // FIXME: If params are declared outside of `xor`, it would crash.
            // 2 x 4
            let w1 = Tensor<Float>(
                [[-1.83586664, -0.20809225, 0.47667537, 1.90780607],
                [-1.83523219, -0.51167348, 0.15490439, 1.91018065]])
            // 1 x 4
            let b1 = Tensor<Float>([[2.54353216, 0.25132703, -0.16503136, -0.85754058]])
            // 4 x 1
            let w2 = Tensor<Float>([[3.04350065], [0.35590511], [-0.3252157], [3.49349223]])
            // 1 x 1
            let b2 = Tensor<Float>([[-0.74635993]])

            let o1 = tanh(matmul(x, w1) + b1)
            let y = tanh(matmul(o1, w2) + b2)
            return y.array.scalars[0] // TODO: use better scalar getter
        }

        XCTAssertEqual(xor(0.0, 0.0), 0.0, accuracy: 0.1)
        XCTAssertEqual(xor(0.0, 1.0), 1.0, accuracy: 0.1)
        XCTAssertEqual(xor(1.0, 0.0), 1.0, accuracy: 0.1)
        XCTAssertEqual(xor(1.0, 1.0), 0.0, accuracy: 0.1)
    }

    func testMLPClassifierStruct() {
        struct MLPClassifier {
            // 2 x 4
            var w1 = Tensor<Float>([[1.0, 0.8, 0.4, 0.4],
                                    [0.4, 0.3, 0.2, 0.1]])
            // 4 x 1
            var w2 = Tensor<Float>([[0.4], [0.4], [0.3], [0.9]])
            var b1 = Tensor<Float>(zeros: [1, 4])
            var b2 = Tensor<Float>(zeros: [1, 1])

            func prediction(for x: Tensor<Float>) -> Tensor<Float> {
                let o1 = tanh(matmul(x, w1) + b1)
                return tanh(matmul(o1, w2) + b2)
            }
        }

        let input = Tensor<Float>([[1, 0.5]])
        let classifier = MLPClassifier()
        let prediction = classifier.prediction(for: input)
        XCTAssertEqual(Double(prediction.scalars[0]), 0.816997, accuracy: 0.0001)
    }
    
    func testBroadcastedAddGradient() {
	  func foo(_ x: Tensor<Float>, _ y: Tensor<Float>) -> Tensor<Float> {
	    return (x + y).sum()
	  }
	  let x = Tensor<Float>(ones: [1, 2, 1, 4])
	  let y = Tensor<Float>(ones: [4, 1, 3, 1])
	  let (dx, dy) = gradient(at: x, y, in: foo)
	  XCTAssertEqual(x.shape, dx.shape)
	  XCTAssertEqual(y.shape, dy.shape)
	}

    static var allTests = [
        ("testElementaryFunctions", testElementaryFunctions),
        ("testLog1p", testLog1p),
        ("testLog1mexp", testLog1mexp),
        ("testExpm1", testExpm1),
        ("testSign", testSign),
        ("testLogSigmoid", testLogSigmoid),
        ("testSoftplus", testSoftplus),
        ("testSoftsign", testSoftsign),
        ("testElu",testElu),
        ("testLeakyRelu", testLeakyRelu),
        ("testCosineSimilarity", testCosineSimilarity),
        ("testReduction", testReduction),
        ("testArgmax", testArgmax),
        ("testCeilAndFloor", testCeilAndFloor),
        ("testSimpleMath", testSimpleMath),
        ("testStandardDeviation", testStandardDeviation),
        ("test3Adds", test3Adds),
        ("testMultiOpMath", testMultiOpMath),
        ("testXWPlusB", testXWPlusB),
        ("testXORInference", testXORInference),
        ("testMLPClassifierStruct", testMLPClassifierStruct),
        ("testBroadcastedAddGradient", testBroadcastedAddGradient)
    ]
}<|MERGE_RESOLUTION|>--- conflicted
+++ resolved
@@ -16,24 +16,6 @@
 @testable import TensorFlow
 
 final class MathOperatorTests: XCTestCase {
-<<<<<<< HEAD
-    func testIsFinite() {
-        let x = Tensor<Float>([1, 2, 3, 4, -Float.infinity])
-        let y = x.isFinite
-        assertEqual(y, Tensor([true, true, true, true, false]))
-    }
-
-    func testIsInfinite() {
-        let x = Tensor<Float>([1, 2, 3, 4, log(0.0)])
-        let y = x.isInfinite
-        assertEqual(y, Tensor([false, false, false, false, true]))
-    }
-
-    func testIsNaN() {
-        let x = Tensor<Float>([1, 2, 3, 4, log(-5.0)])
-        let y = x.isNaN
-        assertEqual(y, Tensor([false, false, false, false, true]))
-=======
     func testElementaryFunction(
         name: String,
         _ tensorOperator: (Tensor<Float>) -> Tensor<Float>,
@@ -84,13 +66,6 @@
         assertEqual(y, expectedY, accuracy: 0.0001)
     }
 
-    func testLog1mexp() {
-        let x = Tensor<Float>([-1, -2, -3, -4, -5])
-        let y = log1mexp(x)
-        let expectedY = Tensor<Float>([-0.45868, -0.14541, -0.05107, -0.01849, -0.00676])
-        assertEqual(y, expectedY, accuracy: 0.0001)
-    }
-
     func testExpm1() {
         let x = Tensor<Float>([1, 2, 3, 4, 5])
         let y = expm1(x)
@@ -136,6 +111,24 @@
         let y = leakyRelu(x, alpha: 0.4)
         let expected = Tensor<Float>([-0.4, 2, 3])
         XCTAssertEqual(y, expected)
+    }
+
+    func testIsFinite() {
+        let x = Tensor<Float>([1, 2, 3, 4, -Float.infinity])
+        let y = x.isFinite
+        assertEqual(y, Tensor([true, true, true, true, false]))
+    }
+
+    func testIsInfinite() {
+        let x = Tensor<Float>([1, 2, 3, 4, log(0.0)])
+        let y = x.isInfinite
+        assertEqual(y, Tensor([false, false, false, false, true]))
+    }
+
+    func testIsNaN() {
+        let x = Tensor<Float>([1, 2, 3, 4, log(-5.0)])
+        let y = x.isNaN
+        assertEqual(y, Tensor([false, false, false, false, true]))
     }
 
     func testCosineSimilarity() {
@@ -144,7 +137,6 @@
         let z = cosineSimilarity(x, y)
         let output: Float = 1.0
         XCTAssertEqual(z, Tensor(output))
->>>>>>> 12c96e8d
     }
 
     func testReduction() {
@@ -344,7 +336,6 @@
     static var allTests = [
         ("testElementaryFunctions", testElementaryFunctions),
         ("testLog1p", testLog1p),
-        ("testLog1mexp", testLog1mexp),
         ("testExpm1", testExpm1),
         ("testSign", testSign),
         ("testLogSigmoid", testLogSigmoid),
@@ -352,6 +343,9 @@
         ("testSoftsign", testSoftsign),
         ("testElu",testElu),
         ("testLeakyRelu", testLeakyRelu),
+        ("testIsFinite", testIsFinite),
+        ("testIsInfinite", testIsInfinite),
+        ("testIsNaN", testIsNaN),
         ("testCosineSimilarity", testCosineSimilarity),
         ("testReduction", testReduction),
         ("testArgmax", testArgmax),
