--- conflicted
+++ resolved
@@ -16,17 +16,16 @@
 @testable import TensorFlow
 
 final class MathOperatorTests: XCTestCase {
-<<<<<<< HEAD
     func testLog1p() {
         let x = Tensor<Float>([[1, 2, 3, 4, 5], [1, 2, 3, 4, 5]])
         let y = log1p(x)
         assertEqual(y, log(1 + x), accuracy: 0.0001)
-=======
+    }
+
     func testSign() {
         let x = Tensor<Float>([[1, 2, -3, 4, 5], [1, 2, 3, 4, -5]])
         let y = sign(x)
         XCTAssertEqual(y, Tensor<Float>([[1, 1, -1, 1, 1], [1, 1, 1, 1, -1]]))
->>>>>>> 349ae474
     }
 
     func testReduction() {
@@ -224,6 +223,7 @@
 	}
 
     static var allTests = [
+        ("testLog1p", testLog1p),
         ("testSign", testSign),
         ("testReduction", testReduction),
         ("testArgmax", testArgmax),
