--- conflicted
+++ resolved
@@ -1007,54 +1007,6 @@
     return (y, { v in Raw.eluGrad(gradients: v, outputs: y) })
 }
 
-/// Returns a tensor by applying the leaky ReLU activation function
-/// to the specified tensor element-wise.
-/// Specifically, computes `max(x, x * alpha)`.
-@inlinable
-@differentiable(wrt: x, vjp: _vjpLeakyRelu)
-public func leakyRelu<T: TensorFlowFloatingPoint>(
-    _ x: Tensor<T>,
-    alpha: Double = 0.2
-) -> Tensor<T> {
-    Raw.leakyRelu(features: x, alpha: alpha)
-}
-
-@inlinable
-func _vjpLeakyRelu<T: TensorFlowFloatingPoint>(
-    _ x: Tensor<T>,
-    alpha: Double
-) -> (Tensor<T>, (Tensor<T>) -> Tensor<T>) {
-    return (leakyRelu(x, alpha: alpha), { v in
-        Raw.leakyReluGrad(gradients: v, features: x, alpha: alpha)
-    })
-}
-
-/// Returns a tensor by applying the ReLU activation function to the specified tensor element-wise.
-/// Specifically, computes `max(0, x)`.
-@inlinable
-@differentiable(vjp: _vjpRelu(_:))
-public func relu<T: TensorFlowFloatingPoint>(_ x: Tensor<T>) -> Tensor<T> {
-    max(0, x)
-}
-
-@inlinable
-func _vjpRelu<T: TensorFlowFloatingPoint>(
-    _ x: Tensor<T>
-) -> (Tensor<T>, (Tensor<T>) -> Tensor<T>) {
-    (relu(x), { v in Tensor(x .> 0) * v })
-}
-
-<<<<<<< HEAD
-public extension Tensor where Scalar: TensorFlowFloatingPoint {
-    /// Returns a boolean tensor indicating which elements of `x` are finite.
-    @inlinable var isFinite: Tensor<Bool> { Raw.isFinite(self) }
-
-    /// Returns a boolean tensor indicating which elements of `x` are infinite.
-    @inlinable var isInfinite: Tensor<Bool> { Raw.isInf(self) }
-
-    /// Returns a boolean tensor indicating which elements of `x` are NaN-valued.
-    @inlinable var isNaN: Tensor<Bool> { Raw.isNan(self) }
-=======
 /// Returns the Gaussian Error Linear Unit (GELU) activations of the specified tensor element-wise.
 ///
 /// Specifically, `gelu` approximates `xP(X <= x)`, where `P(X <= x)` is the Standard Gaussian
@@ -1071,7 +1023,54 @@
     let approximateErf = tanh(ratio * (x + 0.044715 * pow(x, 3)))
     let cdf = 0.5 * (1.0 + approximateErf)
     return x * cdf
->>>>>>> b32d2898
+}
+
+/// Returns a tensor by applying the leaky ReLU activation function
+/// to the specified tensor element-wise.
+/// Specifically, computes `max(x, x * alpha)`.
+@inlinable
+@differentiable(wrt: x, vjp: _vjpLeakyRelu)
+public func leakyRelu<T: TensorFlowFloatingPoint>(
+    _ x: Tensor<T>,
+    alpha: Double = 0.2
+) -> Tensor<T> {
+    Raw.leakyRelu(features: x, alpha: alpha)
+}
+
+@inlinable
+func _vjpLeakyRelu<T: TensorFlowFloatingPoint>(
+    _ x: Tensor<T>,
+    alpha: Double
+) -> (Tensor<T>, (Tensor<T>) -> Tensor<T>) {
+    return (leakyRelu(x, alpha: alpha), { v in
+        Raw.leakyReluGrad(gradients: v, features: x, alpha: alpha)
+    })
+}
+
+/// Returns a tensor by applying the ReLU activation function to the specified tensor element-wise.
+/// Specifically, computes `max(0, x)`.
+@inlinable
+@differentiable(vjp: _vjpRelu(_:))
+public func relu<T: TensorFlowFloatingPoint>(_ x: Tensor<T>) -> Tensor<T> {
+    max(0, x)
+}
+
+@inlinable
+func _vjpRelu<T: TensorFlowFloatingPoint>(
+    _ x: Tensor<T>
+) -> (Tensor<T>, (Tensor<T>) -> Tensor<T>) {
+    (relu(x), { v in Tensor(x .> 0) * v })
+}
+
+public extension Tensor where Scalar: TensorFlowFloatingPoint {
+    /// Returns a boolean tensor indicating which elements of `x` are finite.
+    @inlinable var isFinite: Tensor<Bool> { Raw.isFinite(self) }
+
+    /// Returns a boolean tensor indicating which elements of `x` are infinite.
+    @inlinable var isInfinite: Tensor<Bool> { Raw.isInf(self) }
+
+    /// Returns a boolean tensor indicating which elements of `x` are NaN-valued.
+    @inlinable var isNaN: Tensor<Bool> { Raw.isNan(self) }
 }
 
 //===------------------------------------------------------------------------------------------===//
