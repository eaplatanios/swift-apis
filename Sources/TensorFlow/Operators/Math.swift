// Copyright 2018 The TensorFlow Authors. All Rights Reserved.
//
// Licensed under the Apache License, Version 2.0 (the "License");
// you may not use this file except in compliance with the License.
// You may obtain a copy of the License at
//
//     http://www.apache.org/licenses/LICENSE-2.0
//
// Unless required by applicable law or agreed to in writing, software
// distributed under the License is distributed on an "AS IS" BASIS,
// WITHOUT WARRANTIES OR CONDITIONS OF ANY KIND, either express or implied.
// See the License for the specific language governing permissions and
// limitations under the License.

infix operator .>: ComparisonPrecedence
infix operator .==: ComparisonPrecedence

// `pow` is defined in Darwin/Glibc on `Float` and `Double`, but there doesn't exist a generic
// version for `FloatingPoint`.
// This is a manual definition.
@inlinable
func pow<T: BinaryFloatingPoint>(_ x: T, _ y: T) -> T {
    return T(pow(Double(x), Double(y)))
}

// TODO:
// - Consider explicit broadcasting for elementwise binary ops when
//   scalarization and rank getter are implemented.

//===------------------------------------------------------------------------------------------===//
// Vector Space
//===------------------------------------------------------------------------------------------===//

extension Tensor: VectorNumeric where Scalar: Numeric {
    /// Multiplies the scalar with every scalar of the tensor and produces the product.
    @inlinable
    @differentiable(vjp: _vjpMultiply(lhs:rhs:) where Scalar: TensorFlowFloatingPoint)
    public static func * (lhs: Scalar, rhs: Tensor) -> Tensor {
        return Tensor(lhs) * rhs
    }
}

internal extension Tensor where Scalar: TensorFlowFloatingPoint {
    @inlinable
    static func _vjpMultiply(lhs: Tensor, rhs: Tensor) -> (Tensor, (Tensor) -> (Tensor, Tensor)) {
        return (lhs * rhs, { [lhsShape = lhs.shapeTensor, rhsShape = rhs.shapeTensor] v in
            let lhsGrad = rhs * v
            let rhsGrad = lhs * v
            let (lhsAxes, rhsAxes) = Raw.broadcastGradientArgs(s0: lhsShape, s1: rhsShape)
            return (lhsGrad.sum(squeezingAxes: lhsAxes).reshaped(toShape: lhsShape),
                    rhsGrad.sum(squeezingAxes: rhsAxes).reshaped(toShape: rhsShape))
        })
    }
}

extension Tensor: ShapedVectorNumeric where Scalar: Numeric {}

//===------------------------------------------------------------------------------------------===//
// Additional Element-wise Operators
//===------------------------------------------------------------------------------------------===//

public extension Tensor where Scalar: Numeric {
    /// Adds the scalar to every scalar of the tensor and produces the sum.
    @inlinable
    @differentiable(vjp: _vjpAdd(lhs:rhs:) where Scalar: TensorFlowFloatingPoint)
    static func + (lhs: Scalar, rhs: Tensor) -> Tensor {
        return Tensor(lhs) + rhs
    }

    /// Adds the scalar to every scalar of the tensor and produces the sum.
    @inlinable
    @differentiable(vjp: _vjpAdd(lhs:rhs:) where Scalar: TensorFlowFloatingPoint)
    static func + (lhs: Tensor, rhs: Scalar) -> Tensor {
        return lhs + Tensor(rhs)
    }

    /// Subtracts the scalar from every scalar of the tensor and produces the difference.
    @inlinable
    @differentiable(vjp: _vjpSubtract(lhs:rhs:) where Scalar: TensorFlowFloatingPoint)
    static func - (lhs: Scalar, rhs: Tensor) -> Tensor {
        return Tensor(lhs) - rhs
    }

    /// Subtracts the scalar from every scalar of the tensor and produces the difference
    @inlinable
    @differentiable(vjp: _vjpSubtract(lhs:rhs:) where Scalar: TensorFlowFloatingPoint)
    static func - (lhs: Tensor, rhs: Scalar) -> Tensor {
        return lhs - Tensor(rhs)
    }

    /// Adds two tensors and stores the result in the left-hand-side variable.
    /// - Note: `+=` supports broadcasting.
    @inlinable
    static func += (lhs: inout Tensor, rhs: Tensor) {
        lhs = lhs + rhs
    }

    /// Adds the scalar to every scalar of the tensor and stores the result in the left-hand-side
    /// variable.
    @inlinable
    static func += (lhs: inout Tensor, rhs: Scalar) {
        lhs = lhs + rhs
    }

    /// Subtracts the second tensor from the first and stores the result in the left-hand-side
    /// variable.
    /// - Note: `-=` supports broadcasting.
    @inlinable
    static func -= (lhs: inout Tensor, rhs: Tensor) {
        lhs = lhs - rhs
    }

    /// Subtracts the scalar from every scalar of the tensor and stores the result in the
    /// left-hand-side variable.
    @inlinable
    static func -= (lhs: inout Tensor, rhs: Scalar) {
        lhs = lhs - rhs
    }

    /// Multiplies two tensors and produces their product.
    /// - Note: `*` supports broadcasting.
    @inlinable
    @differentiable(vjp: _vjpMultiply(lhs:rhs:) where Scalar: TensorFlowFloatingPoint)
    static func * (lhs: Tensor, rhs: Tensor) -> Tensor {
        return Raw.mul(lhs, rhs)
    }

    /// Multiplies the scalar with every scalar of the tensor and produces the product.
    @inlinable
    @differentiable(vjp: _vjpMultiply(lhs:rhs:) where Scalar: TensorFlowFloatingPoint)
    static func * (lhs: Tensor, rhs: Scalar) -> Tensor {
        return lhs * Tensor(rhs)
    }

    /// Multiplies two tensors and stores the result in the left-hand-side variable.
    /// - Note: `*=` supports broadcasting.
    @inlinable
    static func *= (lhs: inout Tensor, rhs: Tensor) {
        lhs = lhs * rhs
    }

    /// Multiplies the tensor with the scalar, broadcasting the scalar, and stores the result in the
    /// left-hand-side variable.
    @inlinable
    static func *= (lhs: inout Tensor, rhs: Scalar) {
        lhs = lhs * rhs
    }

    /// Returns the quotient of dividing the first tensor by the second.
    /// - Note: `/` supports broadcasting.
    @inlinable
    @differentiable(vjp: _vjpDivide(lhs:rhs:) where Scalar: TensorFlowFloatingPoint)
    static func / (lhs: Tensor, rhs: Tensor) -> Tensor {
        return Raw.div(lhs, rhs)
    }

    /// Returns the quotient of dividing the scalar by the tensor, broadcasting the scalar.
    @inlinable
    @differentiable(vjp: _vjpDivide(lhs:rhs:) where Scalar: TensorFlowFloatingPoint)
    static func / (lhs: Scalar, rhs: Tensor) -> Tensor {
        return Tensor(lhs) / rhs
    }

    /// Returns the quotient of dividing the tensor by the scalar, broadcasting the scalar.
    @inlinable
    @differentiable(vjp: _vjpDivide(lhs:rhs:) where Scalar: TensorFlowFloatingPoint)
    static func / (lhs: Tensor, rhs: Scalar) -> Tensor {
        return lhs / Tensor(rhs)
    }

    /// Divides the first tensor by the second and stores the quotient in the left-hand-side
    /// variable.
    @inlinable
    static func /= (lhs: inout Tensor, rhs: Tensor) {
        lhs = lhs / rhs
    }

    /// Divides the tensor by the scalar, broadcasting the scalar, and stores the quotient in the
    /// left-hand-side variable.
    @inlinable
    static func /= (lhs: inout Tensor, rhs: Scalar) {
        lhs = lhs / rhs
    }

    /// Returns the remainder of dividing the first tensor by the second.
    /// - Note: `%` supports broadcasting.
    @inlinable
    static func % (lhs: Tensor, rhs: Tensor) -> Tensor {
        return Raw.mod(lhs, rhs)
    }

    /// Returns the remainder of dividing the tensor by the scalar, broadcasting the scalar.
    @inlinable
    static func % (lhs: Tensor, rhs: Scalar) -> Tensor {
        return lhs % Tensor(rhs)
    }

    /// Returns the remainder of dividing the scalar by the tensor, broadcasting the scalar.
    @inlinable
    static func % (lhs: Scalar, rhs: Tensor) -> Tensor {
        return Tensor(lhs) % rhs
    }

    /// Divides the first tensor by the second and stores the remainder in the left-hand-side
    /// variable.
    @inlinable
    static func %= (lhs: inout Tensor, rhs: Tensor) {
        lhs = lhs % rhs
    }

    /// Divides the tensor by the scalar and stores the remainder in the left-hand-side variable.
    @inlinable
    static func %= (lhs: inout Tensor, rhs: Scalar) {
        lhs = lhs % rhs
    }
}

internal extension Tensor where Scalar: TensorFlowFloatingPoint {
    @inlinable
    static func _vjpAdd(lhs: Tensor, rhs: Scalar) -> (Tensor, (Tensor) -> (Tensor, Scalar)) {
        return (lhs + rhs, { v in (v, v.sum().scalarized()) })
    }

    @inlinable
    static func _vjpAdd(lhs: Scalar, rhs: Tensor) -> (Tensor, (Tensor) -> (Scalar, Tensor)) {
        return (lhs + rhs, { v in (v.sum().scalarized(), v) })
    }

    @inlinable
    static func _vjpSubtract(lhs: Tensor, rhs: Scalar) -> (Tensor, (Tensor) -> (Tensor, Scalar)) {
        return (lhs - rhs, { v in (v, -v.sum().scalarized()) })
    }

    @inlinable
    static func _vjpSubtract(lhs: Scalar, rhs: Tensor) -> (Tensor, (Tensor) -> (Scalar, Tensor)) {
        return (lhs - rhs, { v in (v.sum().scalarized(), -v) })
    }

    @inlinable
    static func _vjpMultiply(lhs: Tensor, rhs: Scalar) -> (Tensor, (Tensor) -> (Tensor, Scalar)) {
        return (lhs * rhs, { v in (v * rhs, (v * lhs).sum().scalarized()) })
    }

    @inlinable
    static func _vjpMultiply(lhs: Scalar, rhs: Tensor) -> (Tensor, (Tensor) -> (Scalar, Tensor)) {
        return (lhs * rhs, { v in ((v * rhs).sum().scalarized(), v * lhs) })
    }

    @inlinable
    static func _vjpDivide(lhs: Tensor, rhs: Tensor) -> (Tensor, (Tensor) -> (Tensor, Tensor)) {
        return (lhs / rhs, { [lhsShape = lhs.shapeTensor, rhsShape = rhs.shapeTensor] v in
            let lhsGrad = v / rhs
            let rhsGrad = -lhs / rhs.squared() * v
            let (lhsAxes, rhsAxes) = Raw.broadcastGradientArgs(s0: lhsShape, s1: rhsShape)
            return (lhsGrad.sum(squeezingAxes: lhsAxes).reshaped(toShape: lhsShape),
                    rhsGrad.sum(squeezingAxes: rhsAxes).reshaped(toShape: rhsShape))
        })
    }

    @inlinable
    static func _vjpDivide(lhs: Tensor, rhs: Scalar) -> (Tensor, (Tensor) -> (Tensor, Scalar)) {
        return (lhs / rhs, { v in 
            (v / rhs, (v * -lhs / Tensor(rhs).squared()).sum().scalarized())
        })
    }

    @inlinable
    static func _vjpDivide(lhs: Scalar, rhs: Tensor) -> (Tensor, (Tensor) -> (Scalar, Tensor)) {
        return (lhs / rhs, { v in ((v / rhs).sum().scalarized(), v * -lhs / rhs.squared()) })
    }
}

public extension Tensor where Scalar == Bool {
    /// Computes `!self` element-wise.
    @inlinable
    func elementsLogicalNot() -> Tensor {
        return Raw.logicalNot(self)
    }

    /// Computes `self && other` element-wise.
    /// - Note: `&&` supports broadcasting.
    @inlinable
    func elementsLogicalAnd(_ other: Tensor) -> Tensor {
        return Raw.logicalAnd(self, other)
    }

    /// Computes `self && other` element-wise, broadcasting `other`.
    @inlinable
    func elementsLogicalAnd(_ other: Scalar) -> Tensor {
        return elementsLogicalAnd(Tensor(other))
    }

    /// Computes `self || other` element-wise.
    @inlinable
    func elementsLogicalOr(_ other: Tensor) -> Tensor {
        return Raw.logicalOr(self, other)
    }

    /// Computes `self || other` element-wise, broadcasting `other`.
    @inlinable
    func elementsLogicalOr(_ other: Scalar) -> Tensor {
        return elementsLogicalOr(Tensor(other))
    }
}

//===------------------------------------------------------------------------------------------===//
// Element-wise Unary Math Functions
//===------------------------------------------------------------------------------------------===//

// Export Glibc/Darwin math functions. We should not require users to import
// Foundation/Darwin/Glibc in order to use scalar math functions.
//
#if os(macOS) || os(iOS) || os(watchOS) || os(tvOS)
@_exported import Darwin.C
#else
@_exported import Glibc
#endif
//
// FIXME(rxwei): Scoped imports are not yet supported in parseable module
// interfaces, so `@_exported import` won't work. When that becomes supported,
// switch to `@_exported import` by removing `import Darwin.C/Glibc` above and
// uncommenting the following lines. In the meantime, consider using indirect
// wrappers for each function so that random libc symbols won't be leaked to
// users' code completion.
//
// #if os(macOS) || os(iOS) || os(watchOS) || os(tvOS)
// @_exported import func Darwin.C.sin
// @_exported import func Darwin.C.cos
// @_exported import func Darwin.C.tan
// @_exported import func Darwin.C.sinf
// @_exported import func Darwin.C.cosf
// @_exported import func Darwin.C.tanf
// @_exported import func Darwin.C.sinh
// @_exported import func Darwin.C.cosh
// @_exported import func Darwin.C.tanh
// @_exported import func Darwin.C.sinhf
// @_exported import func Darwin.C.coshf
// @_exported import func Darwin.C.tanhf
// @_exported import func Darwin.C.log
// @_exported import func Darwin.C.logf
// @_exported import func Darwin.C.exp
// @_exported import func Darwin.C.expf
// @_exported import func Darwin.C.pow
// @_exported import func Darwin.C.powf
// #else
// @_exported import func Glibc.sin
// @_exported import func Glibc.cos
// @_exported import func Glibc.tan
// @_exported import func Glibc.sinf
// @_exported import func Glibc.cosf
// @_exported import func Glibc.tanf
// @_exported import func Glibc.sinh
// @_exported import func Glibc.cosh
// @_exported import func Glibc.tanh
// @_exported import func Glibc.sinhf
// @_exported import func Glibc.coshf
// @_exported import func Glibc.tanhf
// @_exported import func Glibc.log
// @_exported import func Glibc.logf
// @_exported import func Glibc.exp
// @_exported import func Glibc.expf
// @_exported import func Glibc.pow
// @_exported import func Glibc.powf
// #endif

public extension Tensor where Scalar: SignedNumeric {
    /// Computes the negation of the specified tensor element-wise.
    @inlinable
    @differentiable(vjp: _vjpNegate(_:) where Scalar: TensorFlowFloatingPoint)
    static prefix func - (rhs: Tensor) -> Tensor {
        return Raw.neg(rhs)
    }
}

internal extension Tensor where Scalar: TensorFlowFloatingPoint {
    @inlinable
    static func _vjpNegate(_ x: Tensor) -> (Tensor, (Tensor) -> Tensor) {
        return (-x, { v in -v })
    }
}

/// Computes the absolute value of the specified tensor element-wise.
@inlinable
@differentiable(vjp: _vjpAbs(_:) where T: TensorFlowFloatingPoint)
public func abs<T: SignedNumeric>(_ x: Tensor<T>) -> Tensor<T> {
    return Raw.abs(x)
}

@inlinable
internal func _vjpAbs<T: TensorFlowFloatingPoint>(
  _ x: Tensor<T>
) -> (Tensor<T>, (Tensor<T>) -> Tensor<T>) {
    let sign = Raw.sign(x)
    return (abs(x), { v in v * sign })
}

/// Computes the natural logarithm of the specified tensor element-wise.
@inlinable
@differentiable(vjp: _vjpLog(_:) where T: TensorFlowFloatingPoint)
public func log<T: FloatingPoint>(_ x: Tensor<T>) -> Tensor<T> {
    return Raw.log(x)
}

@inlinable
internal func _vjpLog<T: TensorFlowFloatingPoint>(
    _ x: Tensor<T>
) -> (Tensor<T>, (Tensor<T>) -> Tensor<T>) {
    return (log(x), { v in v / x })
}

/// Computes the logarithm of `1 + x` element-wise.
@inlinable
@differentiable(vjp: _vjpLog1p)
public func log1p<T: TensorFlowFloatingPoint>(_ x: Tensor<T>) -> Tensor<T> {
    Raw.log1p(x)
}

@inlinable
func _vjpLog1p<T: TensorFlowFloatingPoint>(
    _ x: Tensor<T>
) -> (Tensor<T>, (Tensor<T>) -> Tensor<T>) {
    (log1p(x), { v in Raw.xdivy(v, 1 + x) })
}

/// Computes `sin` of the specified tensor element-wise.
@inlinable
@differentiable(vjp: _vjpSin(_:) where T: TensorFlowFloatingPoint)
public func sin<T: FloatingPoint>(_ x: Tensor<T>) -> Tensor<T> {
    return Raw.sin(x)
}

@inlinable
internal func _vjpSin<T: TensorFlowFloatingPoint>(
    _ x: Tensor<T>
) -> (Tensor<T>, (Tensor<T>) -> Tensor<T>) {
    return (sin(x), { v in v * cos(x) })
}

/// Computes `cos` of the specified tensor element-wise.
@inlinable
@differentiable(vjp: _vjpCos(_:) where T: TensorFlowFloatingPoint)
public func cos<T: FloatingPoint>(_ x: Tensor<T>) -> Tensor<T> {
    return Raw.cos(x)
}

@inlinable
internal func _vjpCos<T: TensorFlowFloatingPoint>(
    _ x: Tensor<T>
) -> (Tensor<T>, (Tensor<T>) -> Tensor<T>) {
    return (cos(x), { v in -v * sin(x) })
}

/// Computes `tan` of the specified tensor element-wise.
@inlinable
@differentiable(vjp: _vjpTan(_:) where T: TensorFlowFloatingPoint)
public func tan<T: FloatingPoint>(_ x: Tensor<T>) -> Tensor<T> {
    return Raw.tan(x)
}

@inlinable
internal func _vjpTan<T: TensorFlowFloatingPoint>(
    _ x: Tensor<T>
) -> (Tensor<T>, (Tensor<T>) -> Tensor<T>) {
    let value = tan(x)
    return (value, { v in v * (1 + value.squared()) })
}

/// Computes `sinh` of the specified tensor element-wise.
@inlinable
@differentiable(vjp: _vjpSinh(_:) where T: TensorFlowFloatingPoint)
public func sinh<T: FloatingPoint>(_ x: Tensor<T>) -> Tensor<T> {
    return Raw.sinh(x)
}

@inlinable
internal func _vjpSinh<T: TensorFlowFloatingPoint>(
    _ x: Tensor<T>
) -> (Tensor<T>, (Tensor<T>) -> Tensor<T>) {
    return (sinh(x), { v in v * cosh(x) })
}

/// Computes `cosh` of the specified tensor element-wise.
@inlinable
@differentiable(vjp: _vjpCosh(_:) where T: TensorFlowFloatingPoint)
public func cosh<T: FloatingPoint>(_ x: Tensor<T>) -> Tensor<T> {
    return Raw.cosh(x)
}

@inlinable
internal func _vjpCosh<T: TensorFlowFloatingPoint>(
    _ x: Tensor<T>
) -> (Tensor<T>, (Tensor<T>) -> Tensor<T>) {
    return (cosh(x), { v in v * sinh(x) })
}

/// Computes `tanh` of the specified tensor element-wise.
@inlinable
@differentiable(vjp: _vjpTanh(_:) where T: TensorFlowFloatingPoint)
public func tanh<T: FloatingPoint>(_ x: Tensor<T>) -> Tensor<T> {
    return Raw.tanh(x)
}

@inlinable
internal func _vjpTanh<T: TensorFlowFloatingPoint>(
    _ x: Tensor<T>
) -> (Tensor<T>, (Tensor<T>) -> Tensor<T>) {
    let value = tanh(x)
    return (value, { v in v * (1 - value.squared()) })
}

/// Computes the square of the tensor.
public extension Tensor where Scalar: Numeric {
    @inlinable
    @differentiable(wrt: self, vjp: _vjpSquared() where Scalar: TensorFlowFloatingPoint)
    func squared() -> Tensor {
        return Raw.square(self)
    }
}

internal extension Tensor where Scalar: TensorFlowFloatingPoint {
    @inlinable
    func _vjpSquared() -> (Tensor, (Tensor) -> Tensor) {
        return (squared(), { 2 * self * $0 })
    }
}

/// Computes the square root of the specified tensor element-wise.
@inlinable
@differentiable(vjp: _vjpSqrt(_:) where T: TensorFlowFloatingPoint)
public func sqrt<T: FloatingPoint>(_ x: Tensor<T>) -> Tensor<T> {
    return Raw.sqrt(x)
}

@inlinable
internal func _vjpSqrt<T: TensorFlowFloatingPoint>(
    _ x: Tensor<T>
) -> (Tensor<T>, (Tensor<T>) -> Tensor<T>) {
    let value = sqrt(x)
    return (value, { v in v / (2 * value) })
}

/// Computes the inverse square root of the specified tensor element-wise.
@inlinable
@differentiable(vjp: _vjpRsqrt(_:) where T: TensorFlowFloatingPoint)
public func rsqrt<T: FloatingPoint>(_ x: Tensor<T>) -> Tensor<T> {
    return Raw.rsqrt(x)
}

@inlinable
internal func _vjpRsqrt<T: TensorFlowFloatingPoint>(
    _ x: Tensor<T>
) -> (Tensor<T>, (Tensor<T>) -> Tensor<T>) {
    let value = rsqrt(x)
    return (value, { v in -v / (2 * pow(x, 3 / 2)) })
}

/// Computes `exp` of the specified tensor element-wise.
@inlinable
@differentiable(vjp: _vjpExp(_:) where T: TensorFlowFloatingPoint)
public func exp<T: FloatingPoint>(_ x: Tensor<T>) -> Tensor<T> {
    return Raw.exp(x)
}

@inlinable
internal func _vjpExp<T: TensorFlowFloatingPoint>(
    _ x: Tensor<T>
) -> (Tensor<T>, (Tensor<T>) -> Tensor<T>) {
    let value = exp(x)
    return (value, { v in value * v })
}

/// Computes the exponential of `x - 1` element-wise.
@inlinable
@differentiable(vjp: _vjpExpm1)
public func expm1<T: TensorFlowFloatingPoint>(_ x: Tensor<T>) -> Tensor<T> {
    Raw.expm1(x)
}

@inlinable
internal func _vjpExpm1<T: TensorFlowFloatingPoint>(
    _ x: Tensor<T>
) -> (Tensor<T>, (Tensor<T>) -> Tensor<T>) {
    let y = expm1(x)
    return (y, { v in v * y })
}

/// Returns the values of the specified tensor rounded to the nearest integer, element-wise.
@inlinable
@differentiable(vjp: _vjpRound)
public func round<T: TensorFlowFloatingPoint>(_ x: Tensor<T>) -> Tensor<T> {
  return Raw.round(x)
}

@inlinable
internal func _vjpRound<T: TensorFlowFloatingPoint>(
  _ x: Tensor<T>
) -> (Tensor<T>, (Tensor<T>) -> Tensor<T>) {
  return (round(x), { v in Tensor<T>(zerosLike: v) })
}

/// Computes the ceiling of the specified tensor element-wise.
@inlinable
@differentiable(vjp: _vjpCeil(_:) where T: TensorFlowFloatingPoint)
public func ceil<T: FloatingPoint>(_ x: Tensor<T>) -> Tensor<T> {
    return Raw.ceil(x)
}

@inlinable
internal func _vjpCeil<T: TensorFlowFloatingPoint>(
    _ x: Tensor<T>
) -> (Tensor<T>, (Tensor<T>) -> Tensor<T>) {
    return (ceil(x), { _ in Tensor(0).broadcasted(like: x) })
}

/// Computes the floor of the specified tensor element-wise.
@inlinable
@differentiable(vjp: _vjpFloor(_:) where T: TensorFlowFloatingPoint)
public func floor<T: FloatingPoint>(_ x: Tensor<T>) -> Tensor<T> {
    return Raw.floor(x)
}

@inlinable
internal func _vjpFloor<T: TensorFlowFloatingPoint>(
    _ x: Tensor<T>
) -> (Tensor<T>, (Tensor<T>) -> Tensor<T>) {
    return (floor(x), { _ in Tensor(0).broadcasted(like: x) })
}

@inlinable
@differentiable(vjp: _vjpSign(_:) where T: TensorFlowFloatingPoint)
public func sign<T: Numeric>(_ x: Tensor<T>) -> Tensor<T> {
    return Raw.sign(x)
}

@inlinable
internal func _vjpSign<T: TensorFlowFloatingPoint>(
    _ x: Tensor<T>
) -> (Tensor<T>, (Tensor<T>) -> Tensor<T>) {
    return (sign(x), { v in Tensor<T>(zerosLike: x) })
}

/// Computes the sigmoid of the specified tensor element-wise.
/// Specifically, computes `1 / (1 + exp(-x))`.
@inlinable
@differentiable(vjp: _vjpSigmoid)
public func sigmoid<T: TensorFlowFloatingPoint>(_ x: Tensor<T>) -> Tensor<T> {
    return Raw.sigmoid(x)
}

@inlinable
internal func _vjpSigmoid<T: TensorFlowFloatingPoint>(
    _ x: Tensor<T>
) -> (Tensor<T>, (Tensor<T>) -> Tensor<T>) {
    return (sigmoid(x), { v in Raw.sigmoidGrad(x, dy: v) })
}

/// Computes the softmax of the specified tensor along the last axis.
/// Specifically, computes `exp(x) / exp(x).sum(alongAxes: -1)`.
@inlinable
@differentiable(vjp: _vjpSoftmax(_:) where T: TensorFlowFloatingPoint)
public func softmax<T: FloatingPoint>(_ x: Tensor<T>) -> Tensor<T> {
    return Raw.softmax(logits: x)
}

/// Computes the softmax of the specified tensor along the specified axis.
/// Specifically, computes `exp(x) / exp(x).sum(alongAxes: axis)`.
@inlinable
// TODO: [AD].
public func softmax<T: TensorFlowFloatingPoint>(_ x: Tensor<T>, alongAxis axis: Int) -> Tensor<T> {
    let xExp = exp(x)
    return xExp / xExp.sum(alongAxes: Tensor<Int32>(Int32(axis)))
}

@inlinable
func _vjpSoftmax<T: TensorFlowFloatingPoint>(
    _ x: Tensor<T>
) -> (Tensor<T>, (Tensor<T>) -> Tensor<T>) {
    let value = softmax(x)
    return (value, { v in
        let sumChannels = (v * value).sum(alongAxes: -1)
        return (v - sumChannels) * value
    })
}

/// Computes the log-softmax of the specified tensor element-wise.
@inlinable
@differentiable(vjp: _vjpLogSoftmax(_:) where T: TensorFlowFloatingPoint)
public func logSoftmax<T: FloatingPoint>(_ x: Tensor<T>) -> Tensor<T> {
    return Raw.logSoftmax(logits: x)
}

@inlinable
func _vjpLogSoftmax<T: TensorFlowFloatingPoint>(
    _ x: Tensor<T>
) -> (Tensor<T>, (Tensor<T>) -> Tensor<T>) {
    let value = logSoftmax(x)
    return (value, { v in v - v.sum(alongAxes: -1) * exp(value) })
}

/// Computes `relu` of the specified tensor element-wise.
/// Specifically, computes `max(0, x)`.
@inlinable
@differentiable(vjp: _vjpRelu(_:) where T: TensorFlowFloatingPoint)
public func relu<T: FloatingPoint>(_ x: Tensor<T>) -> Tensor<T> {
    return max(0, x)
}

@inlinable
func _vjpRelu<T: TensorFlowFloatingPoint>(
    _ x: Tensor<T>
) -> (Tensor<T>, (Tensor<T>) -> Tensor<T>) {
    return (relu(x), { v in Tensor(x .> 0) * v })
}

//===------------------------------------------------------------------------------------------===//
// Element-wise Binary Math Functions
//===------------------------------------------------------------------------------------------===//

/// Computes the power of the first tensor to the second tensor.
@inlinable
@differentiable(vjp: _vjpPow(_:_:) where T: TensorFlowFloatingPoint)
public func pow<T>(_ lhs: Tensor<T>, _ rhs: Tensor<T>) -> Tensor<T> where T: FloatingPoint {
    return Raw.pow(lhs, rhs)
}

@inlinable
internal func _vjpPow<T: TensorFlowFloatingPoint>(
    _ x: Tensor<T>, _ y: Tensor<T>
) -> (Tensor<T>, (Tensor<T>) -> (Tensor<T>, Tensor<T>)) {
    let value = pow(x, y)
    return (value, { v in
        let safeX = x.replacing(with: Tensor<T>(onesLike: x), where: x .<= 0)
        let lhsGrad = v * y * pow(x, y - 1)
        let rhsGrad = value * v * log(safeX)
        let (lhsShape, rhsShape) = (x.shapeTensor, y.shapeTensor)
        let (lhsAxes, rhsAxes) = Raw.broadcastGradientArgs(s0: lhsShape, s1: rhsShape)
        return (lhsGrad.sum(squeezingAxes: lhsAxes).reshaped(toShape: lhsShape),
                rhsGrad.sum(squeezingAxes: rhsAxes).reshaped(toShape: rhsShape))
    })
}

/// Computes the power of the scalar to the tensor, broadcasting the scalar.
@inlinable
// @differentiable(where T: TensorFlowFloatingPoint)
public func pow<T>(_ lhs: T, _ rhs: Tensor<T>) -> Tensor<T> where T: FloatingPoint {
    return pow(Tensor(lhs), rhs)
}

/// Computes the power of the tensor to the scalar, broadcasting the scalar.
@inlinable
// @differentiable(where T: TensorFlowFloatingPoint)
public func pow<T>(_ lhs: Tensor<T>, _ rhs: T) -> Tensor<T> where T: FloatingPoint {
    return pow(lhs, Tensor(rhs))
}

/// Computes the element-wise maximum of two tensors.
/// - Note: `max` supports broadcasting.
@inlinable
@differentiable(vjp: _vjpMax(_:_:) where T: TensorFlowFloatingPoint)
public func max<T>(_ lhs: Tensor<T>, _ rhs: Tensor<T>) -> Tensor<T> where T: Numeric & Comparable {
    return Raw.maximum(lhs, rhs)
}

@inlinable
internal func _vjpMax<T: TensorFlowFloatingPoint>(
    _ x: Tensor<T>, _ y: Tensor<T>
) -> (Tensor<T>, (Tensor<T>) -> (Tensor<T>, Tensor<T>)) {
    let value = max(x, y)
    return (value, { v in _vjpMinMaxHelper(x, y, originalValue: value, seed: v) })
}

/// Computes the element-wise maximum of the scalar and the tensor, broadcasting the scalar.
@inlinable
// @differentiable(where T: TensorFlowFloatingPoint)
public func max<T>(_ lhs: T, _ rhs: Tensor<T>) -> Tensor<T> where T: Numeric & Comparable {
    return max(Tensor(lhs), rhs)
}

/// Computes the element-wise maximum of the scalar and the tensor, broadcasting the scalar.
@inlinable
// @differentiable(where T: TensorFlowFloatingPoint)
public func max<T>(_ lhs: Tensor<T>, _ rhs: T) -> Tensor<T> where T: Numeric & Comparable {
    return max(lhs, Tensor(rhs))
}

/// Computes the element-wise minimum of two tensors.
/// - Note: `min` supports broadcasting.
@inlinable
@differentiable(vjp: _vjpMin(_:_:) where T: TensorFlowFloatingPoint)
public func min<T>(_ lhs: Tensor<T>, _ rhs: Tensor<T>) -> Tensor<T> where T: Numeric & Comparable {
    return Raw.minimum(lhs, rhs)
}

@inlinable
internal func _vjpMin<T: TensorFlowFloatingPoint>(
    _ x: Tensor<T>, _ y: Tensor<T>
) -> (Tensor<T>, (Tensor<T>) -> (Tensor<T>, Tensor<T>)) {
    let value = min(x, y)
    return (value, { v in _vjpMinMaxHelper(x, y, originalValue: value, seed: v) })
}

/// Computes the element-wise minimum of the scalar and the tensor, broadcasting the scalar.
@inlinable
// @differentiable(where T: TensorFlowFloatingPoint)
public func min<T>(_ lhs: T, _ rhs: Tensor<T>) -> Tensor<T> where T: Numeric & Comparable {
    return min(Tensor(lhs), rhs)
}

/// Computes the element-wise minimum of the scalar and the tensor, broadcasting the scalar.
@inlinable
// @differentiable(where T: TensorFlowFloatingPoint)
public func min<T>(_ lhs: Tensor<T>, _ rhs: T) -> Tensor<T> where T: Numeric & Comparable {
    return min(lhs, Tensor(rhs))
}

@inlinable
internal func _vjpMinMaxHelper<T: TensorFlowFloatingPoint>(
    _ x: Tensor<T>,
    _ y: Tensor<T>,
    originalValue: Tensor<T>,
    seed: Tensor<T>
) -> (Tensor<T>, Tensor<T>) {
    let denominator = 1 + Tensor<T>(x .== y)
    let lhsGrad = seed * Tensor<T>(x .== originalValue) / denominator
    let rhsGrad = seed * Tensor<T>(y .== originalValue) / denominator
    let (lhsShape, rhsShape) = (x.shapeTensor, y.shapeTensor)
    let (lhsAxes, rhsAxes) = Raw.broadcastGradientArgs(s0: lhsShape, s1: rhsShape)
    return (lhsGrad.sum(squeezingAxes: lhsAxes).reshaped(toShape: lhsShape),
            rhsGrad.sum(squeezingAxes: rhsAxes).reshaped(toShape: rhsShape))
}

//===------------------------------------------------------------------------------------------===//
// Selection Functions
//===------------------------------------------------------------------------------------------===//

public extension Tensor {
    /// Replaces elements of this tensor with `other` in the lanes where `mask` is
    /// `true`.
    ///
    /// - Precondition: `self` and `other` must have the same shape. If
    ///   `self` and `other` are scalar, then `mask` must also be scalar. If
    ///   `self` and `other` have rank greater than or equal to `1`, then `mask`
    ///   must be either have the same shape as `self` or be a 1-D `Tensor` such
    ///   that `mask.scalarCount == self.shape[0]`.
    @inlinable
    @differentiable(wrt: (self, other), vjp: _vjpReplacing where Scalar: TensorFlowFloatingPoint)
    func replacing(with other: Tensor, where mask: Tensor<Bool>) -> Tensor {
        return Raw.select(condition: mask, t: other, e: self)
    }
}

internal extension Tensor where Scalar: TensorFlowFloatingPoint {
    @inlinable
    func _vjpReplacing(
        with other: Tensor,
        where mask: Tensor<Bool>
    ) -> (Tensor, (Tensor) -> (Tensor, Tensor)) {
        return (replacing(with: other, where: mask), { v in
            let zeros = Tensor(zeros: v.shape)
            return (v.replacing(with: zeros, where: mask), zeros.replacing(with: v, where: mask))
        })
    }
}

//===------------------------------------------------------------------------------------------===//
// Reduction Functions
//===------------------------------------------------------------------------------------------===//

public extension Tensor where Scalar == Bool {
    /// Returns `true` if all scalars are equal to `true`. Otherwise, returns `false`.
    // NOTE: This overload is necessary, otherwise `all()` would refer to the variadic method
    // `all(squeezingAxes:)` with zero indices.
    @inlinable
    func all() -> Bool {
        let axes = Tensor<Int32>(rangeFrom: 0, to: Int32(rank), stride: 1)
        return Raw.all(self, reductionIndices: axes).scalarized()
    }

    /// Returns `true` if any scalars are equal to `true`. Otherwise, returns `false`.
    // NOTE: This overload is necessary, otherwise `any()` would refer to the variadic method
    // `any(squeezingAxes:)` with zero indices.
    @inlinable
    func any() -> Bool {
        let axes = Tensor<Int32>(rangeFrom: 0, to: Int32(rank), stride: 1)
        return Raw.any(self, reductionIndices: axes).scalarized()
    }

    /// Performs a logical AND operation along the specified axes. The reduced dimensions are
    /// removed.
    /// - Parameter axes: The dimensions to reduce.
    /// - Precondition: Each value in `axes` must be in the range `-rank..<rank`.
    @inlinable
    func all(squeezingAxes axes: Int...) -> Tensor {
        let axes = axes.map(Int32.init)
        return Raw.all(self, reductionIndices: Tensor<Int32>(axes), keepDims: false)
    }

    /// Performs a logical AND operation along the specified axes. The reduced dimensions are
    /// removed.
    /// - Parameter axes: The dimensions to reduce.
    /// - Precondition: Each value in `axes` must be in the range `-rank..<rank`.
    @inlinable
    func any(squeezingAxes axes: Int...) -> Tensor {
        let axes = axes.map(Int32.init)
        return Raw.any(self, reductionIndices: Tensor<Int32>(axes), keepDims: false)
    }

    /// Performs a logical AND operation along the specified axes. The reduced dimensions are
    /// retained with value 1.
    /// - Parameter axes: The dimensions to reduce.
    /// - Precondition: Each value in `axes` must be in the range `-rank..<rank`.
    @inlinable
    func all(alongAxes axes: Int...) -> Tensor {
        let axes = axes.map(Int32.init)
        return Raw.all(self, reductionIndices: Tensor<Int32>(axes), keepDims: true)
    }

    /// Performs a logical OR operation along the specified axes. The reduced
    /// dimensions are retained with value 1.
    /// - Parameter axes: The dimensions to reduce.
    /// - Precondition: Each value in `axes` must be in the range `-rank..<rank`.
    @inlinable
    func any(alongAxes axes: Int...) -> Tensor {
        let axes = axes.map(Int32.init)
        return Raw.any(self, reductionIndices: Tensor<Int32>(axes), keepDims: true)
    }
}

public extension Tensor where Scalar: Numeric & Comparable {
    // NOTE: This overload is necessary, otherwise `min()` would refer to the variadic method
    // `min(squeezingAxes:)` with zero indices.
    @inlinable
    func min() -> Tensor {
        let axes = Tensor<Int32>(rangeFrom: 0, to: Int32(rank), stride: 1)
        return min(squeezingAxes: axes)
    }

    // NOTE: This overload is necessary, otherwise `max()` would refer to the variadic method
    // `max(squeezingAxes:)` with zero indices.
    @inlinable
    func max() -> Tensor {
        let axes = Tensor<Int32>(rangeFrom: 0, to: Int32(rank), stride: 1)
        return max(squeezingAxes: axes)
    }

    /// Returns the maximum values along the specified axes. The reduced dimensions are removed.
    /// - Parameter axes: The dimensions to reduce.
    /// - Precondition: Each value in `axes` must be in the range `-rank..<rank`.
    @inlinable
    @differentiable(
        wrt: self,
        vjp: _vjpMinOrMax(squeezingAxes:) where Scalar: TensorFlowFloatingPoint)
    func max(squeezingAxes axes: Tensor<Int32>) -> Tensor {
        return Raw.max(self, reductionIndices: axes, keepDims: false)
    }

    /// Returns the maximum values along the specified axes. The reduced dimensions are removed.
    /// - Parameter axes: The dimensions to reduce.
    /// - Precondition: Each value in `axes` must be in the range `-rank..<rank`.
    @inlinable
    func max(squeezingAxes axes: [Int]) -> Tensor {
        let axes = axes.map(Int32.init)
        return max(squeezingAxes: Tensor<Int32>(axes))
    }

    /// Returns the maximum values along the specified axes. The reduced dimensions are removed.
    /// - Parameter axes: The dimensions to reduce.
    /// - Precondition: Each value in `axes` must be in the range `-rank..<rank`.
    @inlinable
    func max(squeezingAxes axes: Int...) -> Tensor {
        return max(squeezingAxes: axes)
    }

    /// Returns the minimum values along the specified axes. The reduced dimensions are removed.
    /// - Parameter axes: The dimensions to reduce.
    /// - Precondition: Each value in `axes` must be in the range `-rank..<rank`.
    @inlinable
    @differentiable(
        wrt: self,
        vjp: _vjpMinOrMax(squeezingAxes:) where Scalar: TensorFlowFloatingPoint)
    func min(squeezingAxes axes: Tensor<Int32>) -> Tensor {
        return Raw.min(self, reductionIndices: axes, keepDims: false)
    }

    /// Returns the minimum values along the specified axes. The reduced dimensions are removed.
    /// - Parameter axes: The dimensions to reduce.
    /// - Precondition: Each value in `axes` must be in the range `-rank..<rank`.
    @inlinable
    func min(squeezingAxes axes: [Int]) -> Tensor {
        let axes = axes.map(Int32.init)
        return min(squeezingAxes: Tensor<Int32>(axes))
    }

    /// Returns the minimum values along the specified axes. The reduced dimensions are removed.
    /// - Parameter axes: The dimensions to reduce.
    /// - Precondition: Each value in `axes` must be in the range `-rank..<rank`.
    @inlinable
    func min(squeezingAxes axes: Int...) -> Tensor {
        return min(squeezingAxes: axes)
    }

    /// Returns the indices of the maximum values along the specified axes. The reduced dimensions
    /// are removed.
    /// - Parameter axes: The dimensions to reduce.
    /// - Precondition: Each value in `axes` must be in the range `-rank..<rank`.
    @inlinable
    func argmax(squeezingAxis axis: Int) -> Tensor<Int32> {
        return Raw.argMax(self, dimension: Tensor<Int32>(Int32(axis)))
    }

    /// Returns the indices of the minimum values along the specified axes. The reduced dimensions
    /// are removed.
    /// - Parameter axes: The dimensions to reduce.
    /// - Precondition: Each value in `axes` must be in the range `-rank..<rank`.
    @inlinable
    func argmin(squeezingAxis axis: Int) -> Tensor<Int32> {
        return Raw.argMin(self, dimension: Tensor<Int32>(Int32(axis)))
    }

    /// Returns the minimum along the specified axes. The reduced dimensions are retained with
    /// value 1.
    /// - Parameter axes: The dimensions to reduce.
    /// - Precondition: Each value in `axes` must be in the range `-rank..<rank`.
    @inlinable
    @differentiable(wrt: self, vjp: _vjpMinOrMax(alongAxes:) where Scalar: TensorFlowFloatingPoint)
    func min(alongAxes axes: Tensor<Int32>) -> Tensor {
        return Raw.min(self, reductionIndices: axes, keepDims: true)
    }

    /// Returns the minimum along the specified axes. The reduced dimensions are retained with
    /// value 1.
    /// - Parameter axes: The dimensions to reduce.
    /// - Precondition: Each value in `axes` must be in the range `-rank..<rank`.
    @inlinable
    func min(alongAxes axes: [Int]) -> Tensor {
        let axes = axes.map(Int32.init)
        return min(alongAxes: Tensor<Int32>(axes))
    }

    /// Returns the minimum along the specified axes. The reduced dimensions are retained with
    /// value 1.
    /// - Parameter axes: The dimensions to reduce.
    /// - Precondition: Each value in `axes` must be in the range `-rank..<rank`.
    @inlinable
    func min(alongAxes axes: Int...) -> Tensor {
        return min(alongAxes: axes)
    }

    /// Returns the minimum along the specified axes. The reduced dimensions are retained with
    /// value 1.
    /// - Parameter axes: The dimensions to reduce.
    /// - Precondition: Each value in `axes` must be in the range `-rank..<rank`.
    @inlinable
    @differentiable(wrt: self, vjp: _vjpMinOrMax(alongAxes:) where Scalar: TensorFlowFloatingPoint)
    func max(alongAxes axes: Tensor<Int32>) -> Tensor {
        return Raw.max(self, reductionIndices: axes, keepDims: true)
    }

    /// Returns the minimum along the specified axes. The reduced dimensions are retained with
    /// value 1.
    /// - Parameter axes: The dimensions to reduce.
    /// - Precondition: Each value in `axes` must be in the range `-rank..<rank`.
    @inlinable
    func max(alongAxes axes: [Int]) -> Tensor {
        let axes = axes.map(Int32.init)
        return max(alongAxes: Tensor<Int32>(axes))
    }

    /// Returns the minimum along the specified axes. The reduced dimensions are retained with
    /// value 1.
    /// - Parameter axes: The dimensions to reduce.
    /// - Precondition: Each value in `axes` must be in the range `-rank..<rank`.
    @inlinable
    func max(alongAxes axes: Int...) -> Tensor {
        return max(alongAxes: axes)
    }

    /// Returns the index of the maximum value of the flattened scalars.
    @inlinable
    func argmax() -> Tensor<Int32> {
        return flattened().argmax(squeezingAxis: 0)
    }

    /// Returns the index of the minimum value of the flattened scalars.
    @inlinable
    func argmin() -> Tensor<Int32> {
        return flattened().argmin(squeezingAxis: 0)
    }
}

internal extension Tensor where Scalar: TensorFlowFloatingPoint {
  @inlinable
  func _vjpMinOrMax(squeezingAxes axes: Tensor<Int32>) -> (Tensor, (Tensor) -> Tensor) {
    let result = max(squeezingAxes: axes)
    return (result, { v in
      let yUnsqueezed = result.expandingShape(at: axes.scalars.map { Int($0) })
      let gradientUnsqueezed = v.expandingShape(at: axes.scalars.map { Int($0) })

      // Compute the number of selected (maximum or minimum) elements in each reduction dimension.
      // If there are multiple minimum or maximum elements then the gradient will be divided between
      // them.
      let indicators = Tensor(yUnsqueezed .== self)
      let selectedCount = indicators.sum(alongAxes: axes)

      return gradientUnsqueezed.broadcasted(toShape: self.shapeTensor) * indicators / selectedCount
    })
  }

  @inlinable
  func _vjpMinOrMax(alongAxes axes: Tensor<Int32>) -> (Tensor, (Tensor) -> Tensor) {
    let result = max(alongAxes: axes)
    return (result, { v in
      // Compute the number of selected (maximum or minimum) elements in each reduction dimension.
      // If there are multiple minimum or maximum elements then the gradient will be divided between
      // them.
      let indicators = Tensor(result .== self)
      let selectedCount = indicators.sum(alongAxes: axes)
      return v.broadcasted(toShape: self.shapeTensor) * indicators / selectedCount
    })
  }
}

// MARK: - Numeric Reductions

public extension Tensor where Scalar: Numeric {
    // MARK: - Sum

    /// Returns the sum along the specified axes. The reduced dimensions are removed.
    /// - Parameter axes: The dimensions to reduce.
    /// - Precondition: Each value in `axes` must be in the range `-rank...rank`.
    @inlinable
    @differentiable(wrt: self, vjp: _vjpSum(squeezingAxes:) where Scalar: TensorFlowFloatingPoint)
    func sum(squeezingAxes axes: Tensor<Int32>) -> Tensor {
        return Raw.sum(self, reductionIndices: axes, keepDims: false)
    }

    /// Returns the sum along the specified axes. The reduced dimensions are removed.
    /// - Parameter axes: The dimensions to reduce.
    /// - Precondition: Each value in `axes` must be in the range `-rank...rank`.
    @inlinable
    @differentiable(wrt: self where Scalar: TensorFlowFloatingPoint)
    func sum(squeezingAxes axes: [Int]) -> Tensor {
        // TODO(TF-433): Remove workaround for differentiating `map`.
        let axes = {axes.map(Int32.init)}()
        return sum(squeezingAxes: Tensor<Int32>(axes))
    }

    /// Returns the sum along the specified axes. The reduced dimensions are removed.
    /// - Parameter axes: The dimensions to reduce.
    /// - Precondition: Each value in `axes` must be in the range `-rank...rank`.
    @inlinable
    @differentiable(wrt: self where Scalar: TensorFlowFloatingPoint)
    func sum(squeezingAxes axes: Int...) -> Tensor {
        return sum(squeezingAxes: axes)
    }

    @inlinable
    @differentiable(wrt: self where Scalar: TensorFlowFloatingPoint)
    func sum() -> Tensor {
        return flattened().sum(squeezingAxes: 0)
    }

    /// Returns the sum along the specified axes. The reduced dimensions are retained with value 1.
    /// - Parameter axes: The dimensions to reduce.
    /// - Precondition: Each value in `axes` must be in the range `-rank..<rank`.
    @inlinable
    @differentiable(wrt: self, vjp: _vjpSum(alongAxes:) where Scalar: TensorFlowFloatingPoint)
    func sum(alongAxes axes: Tensor<Int32>) -> Tensor {
        return Raw.sum(self, reductionIndices: axes, keepDims: true)
    }

    /// Returns the sum along the specified axes. The reduced dimensions are retained with value 1.
    /// - Parameter axes: The dimensions to reduce.
    /// - Precondition: Each value in `axes` must be in the range `-rank..<rank`.
    @inlinable
    @differentiable(wrt: self where Scalar: TensorFlowFloatingPoint)
    func sum(alongAxes axes: [Int]) -> Tensor {
        // TODO(TF-433): Remove workaround for differentiating `map`.
        let axes = {axes.map(Int32.init)}()
        return sum(alongAxes: Tensor<Int32>(axes))
    }

    /// Returns the sum along the specified axes. The reduced dimensions are retained with value 1.
    /// - Parameter axes: The dimensions to reduce.
    /// - Precondition: Each value in `axes` must be in the range `-rank..<rank`.
    @inlinable
    @differentiable(wrt: self where Scalar: TensorFlowFloatingPoint)
    func sum(alongAxes axes: Int...) -> Tensor {
        return sum(alongAxes: axes)
    }

    // MARK: - Product

    /// Returns the product along the specified axes. The reduced dimensions are removed.
    ///
    /// - Parameter axes: The dimensions to reduce.
    /// - Precondition: Each value in `axes` must be in the range `-rank...rank`.
    // TODO: Make this @differentiable.
    @inlinable
    func product(squeezingAxes axes: Tensor<Int32>) -> Tensor {
        return Raw.prod(self, reductionIndices: axes, keepDims: false)
    }

    /// Returns the product along the specified axes. The reduced dimensions are removed.
    ///
    /// - Parameter axes: The dimensions to reduce.
    /// - Precondition: Each value in `axes` must be in the range `-rank...rank`.
    @inlinable
    func product(squeezingAxes axes: [Int]) -> Tensor {
        // TODO(TF-433): Remove workaround for differentiating `map`.
        let axes = {axes.map(Int32.init)}()
        return product(squeezingAxes: Tensor<Int32>(axes))
    }

    /// Returns the product along the specified axes. The reduced dimensions are removed.
    ///
    /// - Parameter axes: The dimensions to reduce.
    /// - Precondition: Each value in `axes` must be in the range `-rank...rank`.
    @inlinable
    func product(squeezingAxes axes: Int...) -> Tensor {
        return product(squeezingAxes: axes)
    }

    @inlinable
    func product() -> Tensor {
        return flattened().product(squeezingAxes: 0)
    }

    /// Returns the product along the specified axes. The reduced dimensions are retained with
    /// value 1.
    /// - Parameter axes: The dimensions to reduce.
    /// - Precondition: Each value in `axes` must be in the range `-rank..<rank`.
    @inlinable
    func product(alongAxes axes: Tensor<Int32>) -> Tensor {
        return Raw.prod(self, reductionIndices: axes, keepDims: true)
    }

    /// Returns the product along the specified axes. The reduced dimensions are retained with
    /// value 1.
    /// - Parameter axes: The dimensions to reduce.
    /// - Precondition: Each value in `axes` must be in the range `-rank..<rank`.
    @inlinable
    func product(alongAxes axes: [Int]) -> Tensor {
        // TODO(TF-433): Remove workaround for differentiating `map`.
        let axes = {axes.map(Int32.init)}()
        return product(alongAxes: Tensor<Int32>(axes))
    }

    /// Returns the product along the specified axes. The reduced dimensions are retained with
    /// value 1.
    /// - Parameter axes: The dimensions to reduce.
    /// - Precondition: Each value in `axes` must be in the range `-rank..<rank`.
    @inlinable
    func product(alongAxes axes: Int...) -> Tensor {
        return product(alongAxes: axes)
    }

    // MARK: - Mean

    /// Returns the arithmetic mean along the specified axes. The reduced dimensions are removed.
    /// - Parameter axes: The dimensions to reduce.
    /// - Precondition: Each value in `axes` must be in the range `-rank...rank`.
    @inlinable
    @differentiable(wrt: self, vjp: _vjpMean(squeezingAxes:) where Scalar: TensorFlowFloatingPoint)
    func mean(squeezingAxes axes: Tensor<Int32>) -> Tensor {
        return Raw.mean(self, reductionIndices: axes, keepDims: false)
    }

    /// Returns the arithmetic mean along the specified axes. The reduced dimensions are removed.
    /// - Parameter axes: The dimensions to reduce.
    /// - Precondition: Each value in `axes` must be in the range `-rank...rank`.
    @inlinable
    @differentiable(wrt: self where Scalar: TensorFlowFloatingPoint)
    func mean(squeezingAxes axes: [Int]) -> Tensor {
        // TODO(TF-433): Remove workaround for differentiating `map`.
        let axes = {axes.map(Int32.init)}()
        return mean(squeezingAxes: Tensor<Int32>(axes))
    }

    /// Returns the arithmetic mean along the specified axes. The reduced dimensions are removed.
    /// - Parameter axes: The dimensions to reduce.
    /// - Precondition: Each value in `axes` must be in the range `-rank...rank`.
    @inlinable
    @differentiable(wrt: self where Scalar: TensorFlowFloatingPoint)
    func mean(squeezingAxes axes: Int...) -> Tensor {
        return mean(squeezingAxes: axes)
    }

    @inlinable
    @differentiable(wrt: self where Scalar: TensorFlowFloatingPoint)
    func mean() -> Tensor {
        return flattened().mean(squeezingAxes: [0])
    }

    /// Returns the arithmetic mean along the specified axes. The reduced dimensions are retained
    /// with value 1.
    /// - Parameter axes: The dimensions to reduce.
    /// - Precondition: Each value in `axes` must be in the range `-rank..<rank`.
    @inlinable
    @differentiable(wrt: self, vjp: _vjpMean(alongAxes:) where Scalar: TensorFlowFloatingPoint)
    func mean(alongAxes axes: Tensor<Int32>) -> Tensor {
        return Raw.mean(self, reductionIndices: axes, keepDims: true)
    }

    /// Returns the arithmetic mean along the specified axes. The reduced dimensions are retained
    /// with value 1.
    /// - Parameter axes: The dimensions to reduce.
    /// - Precondition: Each value in `axes` must be in the range `-rank..<rank`.
    @inlinable
    @differentiable(wrt: self where Scalar: TensorFlowFloatingPoint)
    func mean(alongAxes axes: [Int]) -> Tensor {
        // TODO(TF-433): Remove workaround for differentiating `map`.
        let axes = {axes.map(Int32.init)}()
        return mean(alongAxes: Tensor<Int32>(axes))
    }

    /// Returns the arithmetic mean along the specified axes. The reduced dimensions are retained
    /// with value 1.
    /// - Parameter axes: The dimensions to reduce.
    /// - Precondition: Each value in `axes` must be in the range `-rank..<rank`.
    @inlinable
    @differentiable(wrt: self where Scalar: TensorFlowFloatingPoint)
    func mean(alongAxes axes: Int...) -> Tensor {
        return mean(alongAxes: axes)
    }

    // MARK: - Variance

    /// Returns the variance along the specified axes. The reduced dimensions are removed. Does not
    /// apply Bessel's correction.
    /// - Parameter axes: The dimensions to reduce.
    /// - Precondition: Each value in `axes` must be in the range `-rank..<rank`.
    @inlinable
    @differentiable(wrt: self where Scalar: TensorFlowFloatingPoint)
    func variance(squeezingAxes axes: Tensor<Int32>) -> Tensor {
        let squaredDiff = (self - mean(alongAxes: axes)).squared()
        return squaredDiff.mean(squeezingAxes: axes)
    }

    /// Returns the variance along the specified axes. The reduced dimensions are removed. Does not
    /// apply Bessel's correction.
    /// - Parameter axes: The dimensions to reduce.
    /// - Precondition: Each value in `axes` must be in the range `-rank..<rank`.
    @inlinable
    @differentiable(wrt: self where Scalar: TensorFlowFloatingPoint)
    func variance(squeezingAxes axes: [Int]) -> Tensor {
        // TODO(TF-433): Remove workaround for differentiating `map`.
        let axes = {axes.map(Int32.init)}()
        return variance(squeezingAxes: Tensor<Int32>(axes))
    }

    /// Returns the variance along the specified axes. The reduced dimensions are retained with
    /// value 1. Does not apply Bessel's correction.
    /// - Parameter axes: The dimensions to reduce.
    /// - Precondition: Each value in `axes` must be in the range `-rank..<rank`.
    @inlinable
    @differentiable(wrt: self where Scalar: TensorFlowFloatingPoint)
    func variance(squeezingAxes axes: Int...) -> Tensor {
        return variance(squeezingAxes: axes)
    }

    @inlinable
    @differentiable(wrt: self where Scalar: TensorFlowFloatingPoint)
    func variance() -> Tensor {
        let mean = self.mean()
        let squaredDiff = (self - mean).squared()
        return squaredDiff.mean()
    }

    /// Returns the variance along the specified axes. The reduced dimensions are retained with
    /// value 1. Does not apply Bessel's correction.
    /// - Parameter axes: The dimensions to reduce.
    /// - Precondition: Each value in `axes` must be in the range `-rank..<rank`.
    @inlinable
    @differentiable(wrt: self where Scalar: TensorFlowFloatingPoint)
    func variance(alongAxes axes: Tensor<Int32>) -> Tensor {
        let squaredDiff = (self - mean(alongAxes: axes)).squared()
        return squaredDiff.mean(alongAxes: axes)
    }

    /// Returns the variance along the specified axes. The reduced dimensions are retained with
    /// value 1. Does not apply Bessel's correction.
    /// - Parameter axes: The dimensions to reduce.
    /// - Precondition: Each value in `axes` must be in the range `-rank..<rank`.
    @inlinable
    @differentiable(wrt: self where Scalar: TensorFlowFloatingPoint)
    func variance(alongAxes axes: [Int]) -> Tensor {
        // TODO(TF-433): Remove workaround for differentiating `map`.
        let axes = {axes.map(Int32.init)}()
        return variance(alongAxes: Tensor<Int32>(axes))
    }

    /// Returns the variance along the specified axes. The reduced dimensions are retained with
    /// value 1. Does not apply Bessel's correction.
    /// - Parameter axes: The dimensions to reduce.
    /// - Precondition: Each value in `axes` must be in the range `-rank..<rank`.
    @inlinable
    @differentiable(wrt: self where Scalar: TensorFlowFloatingPoint)
    func variance(alongAxes axes: Int...) -> Tensor {
        return variance(alongAxes: axes)
    }
}

internal extension Tensor where Scalar: TensorFlowFloatingPoint {
    @inlinable
    func _vjpSum(alongAxes axes: Tensor<Int32>) -> (Tensor, (Tensor) -> Tensor) {
        let value = sum(alongAxes: axes)
        return (value, { [shape = shapeTensor] in $0.broadcasted(toShape: shape) })
    }

    @inlinable
    func _vjpSum(squeezingAxes axes: Tensor<Int32>) -> (Tensor, (Tensor) -> Tensor) {
        let value = sum(squeezingAxes: axes)
        return (value, { [shape = shapeTensor] v in
	      let unsqueezed = v.expandingShape(at: axes.scalars.map { Int($0) })
	      return unsqueezed.broadcasted(toShape: shape)
	    })
    }

    @inlinable
    func _vjpMean(alongAxes axes: Tensor<Int32>) -> (Tensor, (Tensor) -> Tensor) {
        let value = mean(alongAxes: axes)
        let count = Raw.gather(params: shapeTensor, indices: axes).product()
        return (value, { [shape = shapeTensor] in $0.broadcasted(toShape: shape) / Tensor(count) })
    }

    @inlinable
    func _vjpMean(squeezingAxes axes: Tensor<Int32>) -> (Tensor, (Tensor) -> Tensor) {
        let value = mean(squeezingAxes: axes)
        let count = Raw.gather(params: shapeTensor, indices: axes).product()
        return (value, { [shape = shapeTensor] v in
	      let unsqueezed = v.expandingShape(at: axes.scalars.map { Int($0) })
	      return unsqueezed.broadcasted(toShape: shape) / Tensor(count)
	    })
    }
}

// TODO: Consider making the return type be generic over `FloatingPoint` types
// so that `self`'s scalar type can be any `Numeric` type.
public extension Tensor where Scalar: TensorFlowFloatingPoint {
    /// Returns the standard deviation of the elements along the specified axes. The reduced
    /// dimensions are retained with value `1`. Does not apply Bessel's correction.
    ///
    /// - Parameter axes: The dimensions to reduce.
    /// - Precondition: Each value in `axes` must be in the range `-rank..<rank`.
    @inlinable
    @differentiable(wrt: self)
    func standardDeviation(squeezingAxes axes: Tensor<Int32>) -> Tensor {
        return sqrt(variance(squeezingAxes: axes))
    }

    /// Returns the standard deviation of the elements along the specified axes. The reduced
    /// dimensions are retained with value `1`. Does not apply Bessel's correction.
    ///
    /// - Parameter axes: The dimensions to reduce.
    /// - Precondition: Each value in `axes` must be in the range `-rank..<rank`.
    @inlinable
    @differentiable(wrt: self)
    func standardDeviation(squeezingAxes axes: [Int]) -> Tensor {
        return sqrt(variance(squeezingAxes: axes))
    }

    /// Returns the standard deviation of the elements along the specified axes. The reduced
    /// dimensions are retained with value `1`. Does not apply Bessel's correction.
    ///
    /// - Parameter axes: The dimensions to reduce.
    /// - Precondition: Each value in `axes` must be in the range `-rank..<rank`.
    @inlinable
    @differentiable(wrt: self)
    func standardDeviation(squeezingAxes axes: Int...) -> Tensor {
        return standardDeviation(squeezingAxes: axes)
    }

    /// Returns the standard deviation of the elements along the specified axes. The reduced
    /// dimensions are retained with value `1`. Does not apply Bessel's correction.
    ///
    /// - Parameter axes: The dimensions to reduce.
    /// - Precondition: Each value in `axes` must be in the range `-rank..<rank`.
    @inlinable
    @differentiable(wrt: self)
    func standardDeviation() -> Tensor {
        // Reduce along all dimensions.
        return standardDeviation(squeezingAxes: Array(0..<shape.rank))
    }

    /// Returns the standard deviation of the elements along the specified axes. The reduced
    /// dimensions are retained with value `1`. Does not apply Bessel's correction.
    ///
    /// - Parameter axes: The dimensions to reduce.
    /// - Precondition: Each value in `axes` must be in the range `-rank..<rank`.
    @inlinable
    @differentiable(wrt: self)
    func standardDeviation(alongAxes axes: Tensor<Int32>) -> Tensor {
        return sqrt(variance(alongAxes: axes))
    }

    /// Returns the standard deviation of the elements along the specified axes. The reduced
    /// dimensions are retained with value `1`. Does not apply Bessel's correction.
    ///
    /// - Parameter axes: The dimensions to reduce.
    /// - Precondition: Each value in `axes` must be in the range `-rank..<rank`.
    @inlinable
    @differentiable(wrt: self)
    func standardDeviation(alongAxes axes: [Int]) -> Tensor {
        // TODO(TF-433): Remove workaround for differentiating `map`.
        let axes = {axes.map(Int32.init)}()
        return standardDeviation(alongAxes: Tensor<Int32>(axes))
    }

    /// Returns the standard deviation of the elements along the specified axes. The reduced
    /// dimensions are retained with value `1`. Does not apply Bessel's correction.
    ///
    /// - Parameter axes: The dimensions to reduce.
    /// - Precondition: Each value in `axes` must be in the range `-rank..<rank`.
    @inlinable
    @differentiable(wrt: self)
    func standardDeviation(alongAxes axes: Int...) -> Tensor {
        return sqrt(variance(alongAxes: axes))
    }
}

//===------------------------------------------------------------------------------------------===//
// Linear Algebra
//===------------------------------------------------------------------------------------------===//

/// Performs matrix multiplication with another tensor and produces the result.
@inlinable
@differentiable(vjp: _vjpMatmul(_:transposed:_:transposed:) where Scalar: TensorFlowFloatingPoint)
public func matmul<Scalar: Numeric>(
    _ lhs: Tensor<Scalar>,
    transposed transposeA: Bool = false,
    _ rhs: Tensor<Scalar>,
    transposed transposeB: Bool = false
) -> Tensor<Scalar> {
<<<<<<< HEAD
    if lhs.rank > 2 && rhs.rank > 2 {
      return Raw.batchMatMulV2(lhs, rhs, adjX: transposeA, adjY: transposeB)
    } else if lhs.rank == 2 && rhs.rank > 2 {
      return Raw.batchMatMulV2(lhs.expandingShape(at: 1), rhs, adjX: transposeA, adjY: transposeB)
    } else if lhs.rank > 2 && rhs.rank == 2 {
      return Raw.batchMatMulV2(lhs, rhs.expandingShape(at: 1), adjX: transposeA, adjY: transposeB)
    }
    return Raw.matMul(lhs, rhs, transposeA: transposeA, transposeB: transposeB)
=======
    switch (lhs.rank, rhs.rank) {
    case (3..., 3...):
        return Raw.batchMatMulV2(lhs, rhs, adjX: transposeA, adjY: transposeB)
    case (2, 3...):
        return Raw.batchMatMulV2(lhs.expandingShape(at: 1), rhs, adjX: transposeA, adjY: transposeB)
    case (3..., 2):
        return Raw.batchMatMulV2(lhs, rhs.expandingShape(at: 1), adjX: transposeA, adjY: transposeB)
    default:
        return Raw.matMul(lhs, rhs, transposeA: transposeA, transposeB: transposeB)
    }
>>>>>>> 24fc2ba2
}

@inlinable
internal func _vjpMatmul<Scalar: TensorFlowFloatingPoint>(
    _ lhs: Tensor<Scalar>,
    transposed transposeA: Bool = false,
    _ rhs: Tensor<Scalar>,
    transposed transposeB: Bool = false
) -> (Tensor<Scalar>, (Tensor<Scalar>) -> (Tensor<Scalar>, Tensor<Scalar>)) {
    let value = matmul(lhs, transposed: transposeA, rhs, transposed: transposeB)
    return (value, { v in
<<<<<<< HEAD
      let (lhsGrad, rhsGrad) = { () -> (Tensor<Scalar>, Tensor<Scalar>) in
        switch (transposeA, transposeB) {
        case (false, false):
          return (
            matmul(v, transposed: false, rhs, transposed: true),
            matmul(lhs, transposed: true, v, transposed: false))
        case (false, true):
          return (
            matmul(v, rhs),
            matmul(lhs, transposed: true, v, transposed: false))
        case (true, false):
          return (
            matmul(v, transposed: false, rhs, transposed: true),
            matmul(lhs, v))
        case (true, true):
          return (
            matmul(v, transposed: true, rhs, transposed: true),
            matmul(lhs, transposed: true, v, transposed: true))
        }
      }()
      switch (lhs.rank, rhs.rank) {
      case (3..., 3...): return (lhsGrad.sum(squeezingAxes: 1), rhsGrad)
      case (3..., 2): return (lhsGrad, rhsGrad.sum(squeezingAxes: 1))
      default: return (lhsGrad, rhsGrad)
      }
=======
        let (lhsGrad, rhsGrad): (Tensor<Scalar>, Tensor<Scalar>)
        switch (transposeA, transposeB) {
        case (false, false):
            lhsGrad = matmul(v, transposed: false, rhs, transposed: true)
            rhsGrad = matmul(lhs, transposed: true, v, transposed: false)
        case (false, true):
            lhsGrad = matmul(v, rhs)
            rhsGrad = matmul(lhs, transposed: true, v, transposed: false)
        case (true, false):
            lhsGrad = matmul(v, transposed: false, rhs, transposed: true)
            rhsGrad = matmul(lhs, v)
        case (true, true):
            lhsGrad = matmul(v, transposed: true, rhs, transposed: true)
            rhsGrad = matmul(lhs, transposed: true, v, transposed: true)
        }
        switch (lhs.rank, rhs.rank) {
        case (3..., 3...): return (lhsGrad.sum(squeezingAxes: 1), rhsGrad)
        case (3..., 2): return (lhsGrad, rhsGrad.sum(squeezingAxes: 1))
        default: return (lhsGrad, rhsGrad)
        }
>>>>>>> 24fc2ba2
    })
}

infix operator •: MultiplicationPrecedence

public extension Tensor where Scalar: Numeric {
    // TODO: We have to define a custom VJP on • because AD can't yet differentiate generic methods.
    // After AD can differentiate generic methods, remove the custom VJP.

    /// Performs matrix multiplication between two tensors and produces the result.
    @inlinable
    @differentiable(vjp: _vjpMatmulOperator(lhs:rhs:) where Scalar: TensorFlowFloatingPoint)
    static func • (lhs: Tensor, rhs: Tensor) -> Tensor {
        return matmul(lhs, rhs)
    }
}

// TODO: We have to define a custom VJP on • because AD can't yet
// differentiate generic methods. After AD can differentiate generic methods,
// remove the custom VJP.
internal extension Tensor where Scalar: TensorFlowFloatingPoint {
    @inlinable
    static func _vjpMatmulOperator(
        lhs: Tensor,
        rhs: Tensor
    ) -> (Tensor, (Tensor) -> (Tensor, Tensor)) {
        return _vjpMatmul(lhs, rhs)
    }
}<|MERGE_RESOLUTION|>--- conflicted
+++ resolved
@@ -1532,27 +1532,6 @@
     _ rhs: Tensor<Scalar>,
     transposed transposeB: Bool = false
 ) -> Tensor<Scalar> {
-<<<<<<< HEAD
-    if lhs.rank > 2 && rhs.rank > 2 {
-      return Raw.batchMatMulV2(lhs, rhs, adjX: transposeA, adjY: transposeB)
-    } else if lhs.rank == 2 && rhs.rank > 2 {
-      return Raw.batchMatMulV2(lhs.expandingShape(at: 1), rhs, adjX: transposeA, adjY: transposeB)
-    } else if lhs.rank > 2 && rhs.rank == 2 {
-      return Raw.batchMatMulV2(lhs, rhs.expandingShape(at: 1), adjX: transposeA, adjY: transposeB)
-    }
-    return Raw.matMul(lhs, rhs, transposeA: transposeA, transposeB: transposeB)
-=======
-    switch (lhs.rank, rhs.rank) {
-    case (3..., 3...):
-        return Raw.batchMatMulV2(lhs, rhs, adjX: transposeA, adjY: transposeB)
-    case (2, 3...):
-        return Raw.batchMatMulV2(lhs.expandingShape(at: 1), rhs, adjX: transposeA, adjY: transposeB)
-    case (3..., 2):
-        return Raw.batchMatMulV2(lhs, rhs.expandingShape(at: 1), adjX: transposeA, adjY: transposeB)
-    default:
-        return Raw.matMul(lhs, rhs, transposeA: transposeA, transposeB: transposeB)
-    }
->>>>>>> 24fc2ba2
 }
 
 @inlinable
@@ -1563,34 +1542,6 @@
     transposed transposeB: Bool = false
 ) -> (Tensor<Scalar>, (Tensor<Scalar>) -> (Tensor<Scalar>, Tensor<Scalar>)) {
     let value = matmul(lhs, transposed: transposeA, rhs, transposed: transposeB)
-    return (value, { v in
-<<<<<<< HEAD
-      let (lhsGrad, rhsGrad) = { () -> (Tensor<Scalar>, Tensor<Scalar>) in
-        switch (transposeA, transposeB) {
-        case (false, false):
-          return (
-            matmul(v, transposed: false, rhs, transposed: true),
-            matmul(lhs, transposed: true, v, transposed: false))
-        case (false, true):
-          return (
-            matmul(v, rhs),
-            matmul(lhs, transposed: true, v, transposed: false))
-        case (true, false):
-          return (
-            matmul(v, transposed: false, rhs, transposed: true),
-            matmul(lhs, v))
-        case (true, true):
-          return (
-            matmul(v, transposed: true, rhs, transposed: true),
-            matmul(lhs, transposed: true, v, transposed: true))
-        }
-      }()
-      switch (lhs.rank, rhs.rank) {
-      case (3..., 3...): return (lhsGrad.sum(squeezingAxes: 1), rhsGrad)
-      case (3..., 2): return (lhsGrad, rhsGrad.sum(squeezingAxes: 1))
-      default: return (lhsGrad, rhsGrad)
-      }
-=======
         let (lhsGrad, rhsGrad): (Tensor<Scalar>, Tensor<Scalar>)
         switch (transposeA, transposeB) {
         case (false, false):
@@ -1611,7 +1562,6 @@
         case (3..., 2): return (lhsGrad, rhsGrad.sum(squeezingAxes: 1))
         default: return (lhsGrad, rhsGrad)
         }
->>>>>>> 24fc2ba2
     })
 }
 
