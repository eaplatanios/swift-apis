--- conflicted
+++ resolved
@@ -408,7 +408,20 @@
     return (log(x), { v in v / x })
 }
 
-<<<<<<< HEAD
+/// Computes the logarithm of `1 + x` element-wise.
+@inlinable
+@differentiable(vjp: _vjpLog1p)
+public func log1p<T: TensorFlowFloatingPoint>(_ x: Tensor<T>) -> Tensor<T> {
+    Raw.log1p(x)
+}
+
+@inlinable
+func _vjpLog1p<T: TensorFlowFloatingPoint>(
+    _ x: Tensor<T>
+) -> (Tensor<T>, (Tensor<T>) -> Tensor<T>) {
+    (log1p(x), { v in Raw.xdivy(v, 1 + x) })
+}
+
 /// Computes `log(1 - exp(x))` using a numerically stable approach.
 ///
 /// The approach is shown in Equation 7 of:
@@ -421,20 +434,6 @@
     // whenever we use the surrogate `-Tensor(onesLike: x)`.
     let xSafe = x.replacing(with: -Tensor(onesLike: x), where: isTooSmall)
     return log1p(-exp(xSafe)).replacing(with: log(-expm1(x)), where: isTooSmall)
-=======
-/// Computes the logarithm of `1 + x` element-wise.
-@inlinable
-@differentiable(vjp: _vjpLog1p)
-public func log1p<T: TensorFlowFloatingPoint>(_ x: Tensor<T>) -> Tensor<T> {
-    Raw.log1p(x)
-}
-
-@inlinable
-func _vjpLog1p<T: TensorFlowFloatingPoint>(
-    _ x: Tensor<T>
-) -> (Tensor<T>, (Tensor<T>) -> Tensor<T>) {
-    (log1p(x), { v in Raw.xdivy(v, 1 + x) })
->>>>>>> c1b18f73
 }
 
 /// Computes `sin` of the specified tensor element-wise.
@@ -1555,16 +1554,6 @@
     _ rhs: Tensor<Scalar>,
     transposed transposeB: Bool = false
 ) -> Tensor<Scalar> {
-<<<<<<< HEAD
-    if lhs.rank > 2 && rhs.rank > 2 {
-      return Raw.batchMatMulV2(lhs, rhs, adjX: transposeA, adjY: transposeB)
-    } else if lhs.rank == 2 && rhs.rank > 2 {
-      return Raw.batchMatMulV2(lhs.expandingShape(at: 1), rhs, adjX: transposeA, adjY: transposeB)
-    } else if lhs.rank > 2 && rhs.rank == 2 {
-      return Raw.batchMatMulV2(lhs, rhs.expandingShape(at: 1), adjX: transposeA, adjY: transposeB)
-    }
-    return Raw.matMul(lhs, rhs, transposeA: transposeA, transposeB: transposeB)
-=======
     switch (lhs.rank, rhs.rank) {
     case (3..., 3...):
         return Raw.batchMatMulV2(lhs, rhs, adjX: transposeA, adjY: transposeB)
@@ -1575,7 +1564,6 @@
     default:
         return Raw.matMul(lhs, rhs, transposeA: transposeA, transposeB: transposeB)
     }
->>>>>>> c1b18f73
 }
 
 @inlinable
@@ -1587,33 +1575,6 @@
 ) -> (Tensor<Scalar>, (Tensor<Scalar>) -> (Tensor<Scalar>, Tensor<Scalar>)) {
     let value = matmul(lhs, transposed: transposeA, rhs, transposed: transposeB)
     return (value, { v in
-<<<<<<< HEAD
-      let (lhsGrad, rhsGrad) = { () -> (Tensor<Scalar>, Tensor<Scalar>) in
-        switch (transposeA, transposeB) {
-        case (false, false):
-          return (
-            matmul(v, transposed: false, rhs, transposed: true),
-            matmul(lhs, transposed: true, v, transposed: false))
-        case (false, true):
-          return (
-            matmul(v, rhs),
-            matmul(lhs, transposed: true, v, transposed: false))
-        case (true, false):
-          return (
-            matmul(v, transposed: false, rhs, transposed: true),
-            matmul(lhs, v))
-        case (true, true):
-          return (
-            matmul(v, transposed: true, rhs, transposed: true),
-            matmul(lhs, transposed: true, v, transposed: true))
-        }
-      }()
-      switch (lhs.rank, rhs.rank) {
-      case (3..., 3...): return (lhsGrad.sum(squeezingAxes: 1), rhsGrad)
-      case (3..., 2): return (lhsGrad, rhsGrad.sum(squeezingAxes: 1))
-      default: return (lhsGrad, rhsGrad)
-      }
-=======
         let (lhsGrad, rhsGrad): (Tensor<Scalar>, Tensor<Scalar>)
         switch (transposeA, transposeB) {
         case (false, false):
@@ -1634,7 +1595,6 @@
         case (3..., 2): return (lhsGrad, rhsGrad.sum(squeezingAxes: 1))
         default: return (lhsGrad, rhsGrad)
         }
->>>>>>> c1b18f73
     })
 }
 
