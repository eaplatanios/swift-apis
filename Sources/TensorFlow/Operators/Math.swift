--- conflicted
+++ resolved
@@ -576,7 +576,6 @@
     (log1p(x), { v in Raw.xdivy(v, 1 + x) })
 }
 
-<<<<<<< HEAD
 /// Computes `log(1 - exp(x))` using a numerically stable approach.
 ///
 /// The approach is shown in Equation 7 of:
@@ -584,18 +583,15 @@
 @inlinable
 @differentiable
 public func log1mexp<T: TensorFlowFloatingPoint>(_ x: Tensor<T>) -> Tensor<T> {
-    let isTooSmall = withoutDerivative(at: -x .< T(log(2.0)))
+    let isTooSmall = withoutDerivative(at: x) { x in -x .< T(log(2.0)) }
     // This `replacing` will ultimately be a no-op because we will not select this code-path 
     // whenever we use the surrogate `-Tensor(onesLike: x)`.
-    let ones = withoutDerivative(at: Tensor(onesLike: x))
+    let ones = withoutDerivative(at: x) { x in Tensor(onesLike: x) }
     let xSafe = x.replacing(with: -ones, where: isTooSmall)
     return log1p(-exp(xSafe)).replacing(with: log(-expm1(x)), where: isTooSmall)
 }
 
-/// Computes `sin` of the specified tensor element-wise.
-=======
 /// Returns `sin` of the specified tensor element-wise.
->>>>>>> 2b6a5ba5
 @inlinable
 @differentiable(vjp: _vjpSin(_:))
 public func sin<T: TensorFlowFloatingPoint>(_ x: Tensor<T>) -> Tensor<T> {
@@ -801,23 +797,6 @@
 @differentiable(vjp: _vjpRsqrt(_:))
 public func rsqrt<T: TensorFlowFloatingPoint>(_ x: Tensor<T>) -> Tensor<T> {
     Raw.rsqrt(x)
-}
-
-/// Returns the cosine similarity between `x` and `y`.
-@differentiable
-public func cosineSimilarity<Scalar: TensorFlowFloatingPoint>(
-    _ x: Tensor<Scalar>, _ y: Tensor<Scalar>
-) -> Tensor<Scalar> {
-    (x * y).sum() / (sqrt(x.squared().sum()) * sqrt(y.squared().sum()))
-}
-
-/// Returns the cosine distance between `x` and `y`. Cosine distance is defined as
-/// `1 - cosineSimilarity(x, y)`.
-@differentiable
-public func cosineDistance<Scalar: TensorFlowFloatingPoint>(
-    _ x: Tensor<Scalar>, _ y: Tensor<Scalar>
-) -> Tensor<Scalar> {
-    1 - cosineSimilarity(x, y)
 }
 
 @inlinable
@@ -1207,6 +1186,23 @@
     let (lhsAxes, rhsAxes) = Raw.broadcastGradientArgs(s0: lhsShape, s1: rhsShape)
     return (lhsGrad.sum(squeezingAxes: lhsAxes).reshaped(toShape: lhsShape),
             rhsGrad.sum(squeezingAxes: rhsAxes).reshaped(toShape: rhsShape))
+}
+
+/// Returns the cosine similarity between `x` and `y`.
+@differentiable
+public func cosineSimilarity<Scalar: TensorFlowFloatingPoint>(
+    _ x: Tensor<Scalar>, _ y: Tensor<Scalar>
+) -> Tensor<Scalar> {
+    (x * y).sum() / (sqrt(x.squared().sum()) * sqrt(y.squared().sum()))
+}
+
+/// Returns the cosine distance between `x` and `y`. Cosine distance is defined as
+/// `1 - cosineSimilarity(x, y)`.
+@differentiable
+public func cosineDistance<Scalar: TensorFlowFloatingPoint>(
+    _ x: Tensor<Scalar>, _ y: Tensor<Scalar>
+) -> Tensor<Scalar> {
+    1 - cosineSimilarity(x, y)
 }
 
 //===------------------------------------------------------------------------------------------===//
