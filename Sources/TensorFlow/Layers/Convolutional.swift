// Copyright 2019 The TensorFlow Authors. All Rights Reserved.
//
// Licensed under the Apache License, Version 2.0 (the "License");
// you may not use this file except in compliance with the License.
// You may obtain a copy of the License at
//
//     http://www.apache.org/licenses/LICENSE-2.0
//
// Unless required by applicable law or agreed to in writing, software
// distributed under the License is distributed on an "AS IS" BASIS,
// WITHOUT WARRANTIES OR CONDITIONS OF ANY KIND, either express or implied.
// See the License for the specific language governing permissions and
// limitations under the License.

/// A 1-D convolution layer (e.g. temporal convolution over a time-series).
///
/// This layer creates a convolution filter that is convolved with the layer input to produce a
/// tensor of outputs.
@frozen
public struct Conv1D<Scalar: TensorFlowFloatingPoint>: Layer {
    /// The 3-D convolution filter.
    public var filter: Tensor<Scalar>
    /// The bias vector.
    public var bias: Tensor<Scalar>
    /// The element-wise activation function.
    @noDerivative public let activation: Activation
    /// The stride of the sliding window for the temporal dimension.
    @noDerivative public let stride: Int
    /// The padding algorithm for convolution.
    @noDerivative public let padding: Padding
    /// The dilation factor for the temporal dimension.
    @noDerivative public let dilation: Int

    /// The element-wise activation function type.
    public typealias Activation = @differentiable (Tensor<Scalar>) -> Tensor<Scalar>

    /// Creates a `Conv1D` layer with the specified filter, bias, activation function, stride,
    /// dilation and padding.
    ///
    /// - Parameters:
    ///   - filter: The 3-D convolution filter of shape
    ///     [filter width, input channel count, output channel count].
    ///   - bias: The bias vector of shape [output channel count].
    ///   - activation: The element-wise activation function.
    ///   - stride: The stride of the sliding window for the temporal dimension.
    ///   - padding: The padding algorithm for convolution.
    ///   - dilation: The dilation factor for the temporal dimension.
    public init(
        filter: Tensor<Scalar>,
        bias: Tensor<Scalar>,
        activation: @escaping Activation = identity,
        stride: Int = 1,
        padding: Padding = .valid,
        dilation: Int = 1
    ) {
        self.filter = filter
        self.bias = bias
        self.activation = activation
        self.stride = stride
        self.padding = padding
        self.dilation = dilation
    }

    /// Returns the output obtained from applying the layer to the given input.
    ///
    /// The output width is computed as:
    ///
    /// output width =
    /// (input width + 2 * padding size - (dilation * (filter width - 1) + 1)) / stride + 1
    ///
    /// and padding size is determined by the padding scheme.
    ///
    /// - Parameter input: The input to the layer [batch count, input width, input channel count].
    /// - Returns: The output of shape [batch count, output width, output channel count].
    ///
    /// - Note: Padding size equals zero when using `.valid`.
    @differentiable
    public func callAsFunction(_ input: Tensor<Scalar>) -> Tensor<Scalar> {
        let conv = conv2D(
            input.expandingShape(at: 1),
            filter: filter.expandingShape(at: 0),
            strides: (1, 1, stride, 1),
            padding: padding,
            dilations: (1, 1, dilation, 1))
        return activation(conv.squeezingShape(at: 1) + bias)
    }
}

public extension Conv1D where Scalar.RawSignificand: FixedWidthInteger {
    /// Creates a `Conv1D` layer with the specified filter shape, stride, padding, dilation and
<<<<<<< HEAD
    /// element-wise activation function.
=======
    /// element-wise activation function. The filter tensor is initialized using Glorot uniform
    /// initialization with the specified generator. The bias vector is initialized with zeros.
    ///
    /// - Parameters:
    ///   - filterShape: The 3-D shape of the filter, representing
    ///     (filter width, input channel count, output channel count).
    ///   - stride: The stride of the sliding window for the temporal dimension.
    ///   - padding: The padding algorithm for convolution.
    ///   - dilation: The dilation factor for the temporal dimension.
    ///   - activation: The element-wise activation function.
    ///   - generator: The random number generator for initialization.
    ///
    /// - Note: Use `init(filterShape:stride:padding:dilation:activation:seed:)` for faster random
    ///   initialization.
    init<G: RandomNumberGenerator>(
        filterShape: (Int, Int, Int),
        stride: Int = 1,
        padding: Padding = .valid,
        dilation: Int = 1,
        activation: @escaping Activation = identity,
        generator: inout G
    ) {
        let filterTensorShape = TensorShape([
            filterShape.0, filterShape.1, filterShape.2])
        self.init(
            filter: Tensor(glorotUniform: filterTensorShape),
            bias: Tensor(zeros: [filterShape.2]),
            activation: activation,
            stride: stride,
            padding: padding,
            dilation: dilation)
    }
}

public extension Conv1D {
    /// Creates a `Conv1D` layer with the specified filter shape, strides, padding, dilation and
    /// element-wise activation function. The filter tensor is initialized using Glorot uniform
    /// initialization with the specified seed. The bias vector is initialized with zeros.
>>>>>>> 63349902
    ///
    /// - Parameters:
    ///   - filterShape: The 3-D shape of the filter, representing
    ///     (filter width, input channel count, output channel count).
    ///   - stride: The stride of the sliding window for the temporal dimension.
    ///   - padding: The padding algorithm for convolution.
    ///   - dilation: The dilation factor for the temporal dimension.
    ///   - activation: The element-wise activation function.
    ///   - filterInitializer: Initializer to use for the filter parameters.
    ///   - biasInitializer: Initializer to use for the bias parameters.
    init(
        filterShape: (Int, Int, Int),
        stride: Int = 1,
        padding: Padding = .valid,
        dilation: Int = 1,
        activation: @escaping Activation = identity,
        filterInitializer: ParameterInitializer<Scalar> = glorotUniform(),
        biasInitializer: ParameterInitializer<Scalar> = zeros()
    ) {
        let filterTensorShape = TensorShape([
            filterShape.0, filterShape.1, filterShape.2])
        self.init(
            filter: filterInitializer(filterTensorShape),
            bias: biasInitializer([filterShape.2]),
            activation: activation,
            stride: stride,
            padding: padding,
            dilation: dilation)
    }
}

/// A 2-D convolution layer (e.g. spatial convolution over images).
///
/// This layer creates a convolution filter that is convolved with the layer input to produce a
/// tensor of outputs.
@frozen
public struct Conv2D<Scalar: TensorFlowFloatingPoint>: Layer {
    /// The 4-D convolution filter.
    public var filter: Tensor<Scalar>
    /// The bias vector.
    public var bias: Tensor<Scalar>
    /// The element-wise activation function.
    @noDerivative public let activation: Activation
    /// The strides of the sliding window for spatial dimensions.
    @noDerivative public let strides: (Int, Int)
    /// The padding algorithm for convolution.
    @noDerivative public let padding: Padding
    /// The dilation factor for spatial dimensions.
    @noDerivative public let dilations: (Int, Int)
    
    /// The element-wise activation function type.
    public typealias Activation = @differentiable (Tensor<Scalar>) -> Tensor<Scalar>

    /// Creates a `Conv2D` layer with the specified filter, bias, activation function, strides,
    /// dilations and padding.
    ///
    /// - Parameters:
    ///   - filter: The 4-D convolution filter of shape
    ///     [filter height, filter width, input channel count, output channel count].
    ///   - bias: The bias vector of shape [output channel count].
    ///   - activation: The element-wise activation function.
    ///   - strides: The strides of the sliding window for spatial dimensions, i.e.
    ///     (stride height, stride width).
    ///   - padding: The padding algorithm for convolution.
    ///   - dilations: The dilation factors for spatial dimensions, i.e.
    ///     (dilation height, dilation width).
    public init(
        filter: Tensor<Scalar>,
        bias: Tensor<Scalar>,
        activation: @escaping Activation = identity,
        strides: (Int, Int) = (1, 1),
        padding: Padding = .valid,
        dilations: (Int, Int) = (1, 1)
    ) {
        self.filter = filter
        self.bias = bias
        self.activation = activation
        self.strides = strides
        self.padding = padding
        self.dilations = dilations
    }

    /// Returns the output obtained from applying the layer to the given input.
    ///
    /// The output spatial dimensions are computed as:
    ///
    /// output height =
    /// (input height + 2 * padding height - (dilation height * (filter height - 1) + 1))
    /// / stride height + 1
    ///
    /// output width =
    /// (input width + 2 * padding width - (dilation width * (filter width - 1) + 1))
    /// / stride width + 1
    ///
    /// and padding sizes are determined by the padding scheme.
    ///
    /// - Parameter input: The input to the layer of shape
    ///   [batch count, input height, input width, input channel count].
    /// - Returns: The output of shape
    ///   [batch count, output height, output width, output channel count].
    ///
    /// - Note: Padding size equals zero when using `.valid`.
    @differentiable
    public func callAsFunction(_ input: Tensor<Scalar>) -> Tensor<Scalar> {
        return activation(conv2D(
            input,
            filter: filter,
            strides: (1, strides.0, strides.1, 1),
            padding: padding,
            dilations: (1, dilations.0, dilations.1, 1)) + bias)
    }
}

public extension Conv2D {
    /// Creates a `Conv2D` layer with the specified filter shape, strides, padding, dilations and
<<<<<<< HEAD
    /// element-wise activation function.
=======
    /// element-wise activation function. The filter tensor is initialized using Glorot uniform
    /// initialization with the specified generator. The bias vector is initialized with zeros.
    ///
    /// - Parameters:
    ///   - filterShape: The shape of the 4-D convolution filter, representing
    ///     (filter height, filter width, input channel count, output channel count).
    ///   - strides: The strides of the sliding window for spatial dimensions, i.e.
    ///     (stride height, stride width).
    ///   - padding: The padding algorithm for convolution.
    ///   - dilations: The dilation factors for spatial dimensions, i.e.
    ///     (dilation height, dilation width).
    ///   - activation: The element-wise activation function.
    ///   - generator: The random number generator for initialization.
    ///
    /// - Note: Use `init(filterShape:strides:padding:activation:seed:)` for faster random
    ///   initialization.
    init<G: RandomNumberGenerator>(
        filterShape: (Int, Int, Int, Int),
        strides: (Int, Int) = (1, 1),
        padding: Padding = .valid,
        dilations: (Int, Int) = (1, 1),
        activation: @escaping Activation = identity,
        generator: inout G
    ) {
        let filterTensorShape = TensorShape([
            filterShape.0, filterShape.1, filterShape.2, filterShape.3])
        self.init(
            filter: Tensor(glorotUniform: filterTensorShape, generator: &generator),
            bias: Tensor(zeros: [filterShape.3]),
            activation: activation,
            strides: strides,
            padding: padding,
            dilations: dilations)
    }
}

public extension Conv2D {
    /// Creates a `Conv2D` layer with the specified filter shape, strides, padding, dilations and
    /// element-wise activation function. The filter tensor is initialized using Glorot uniform
    /// initialization with the specified seed. The bias vector is initialized with zeros.
>>>>>>> 63349902
    ///
    /// - Parameters:
    ///   - filterShape: The shape of the 4-D convolution filter, representing
    ///     (filter height, filter width, input channel count, output channel count).
    ///   - strides: The strides of the sliding window for spatial dimensions, i.e.
    ///     (stride height, stride width).
    ///   - padding: The padding algorithm for convolution.
    ///   - dilations: The dilation factors for spatial dimensions, i.e.
    ///     (dilation height, dilation width).
    ///   - activation: The element-wise activation function.
    ///   - filterInitializer: Initializer to use for the filter parameters.
    ///   - biasInitializer: Initializer to use for the bias parameters.
    init(
        filterShape: (Int, Int, Int, Int),
        strides: (Int, Int) = (1, 1),
        padding: Padding = .valid,
        dilations: (Int, Int) = (1, 1),
        activation: @escaping Activation = identity,
        filterInitializer: ParameterInitializer<Scalar> = glorotUniform(),
        biasInitializer: ParameterInitializer<Scalar> = zeros()
    ) {
        let filterTensorShape = TensorShape([
            filterShape.0, filterShape.1, filterShape.2, filterShape.3])
        self.init(
            filter: filterInitializer(filterTensorShape),
            bias: biasInitializer([filterShape.3]),
            activation: activation,
            strides: strides,
            padding: padding,
            dilations: dilations)
    }
}

/// A 3-D convolution layer for spatial/spatio-temporal convolution over images.
///
/// This layer creates a convolution filter that is convolved with the layer input to produce a
/// tensor of outputs.
@frozen
public struct Conv3D<Scalar: TensorFlowFloatingPoint>: Layer {
    /// The 5-D convolution filter.
    public var filter: Tensor<Scalar>
    /// The bias vector.
    public var bias: Tensor<Scalar>
    /// The element-wise activation function.
    @noDerivative public let activation: Activation
    /// The strides of the sliding window for spatial dimensions.
    @noDerivative public let strides: (Int, Int, Int)
    /// The padding algorithm for convolution.
    @noDerivative public let padding: Padding

    /// The element-wise activation function type.
    public typealias Activation = @differentiable (Tensor<Scalar>) -> Tensor<Scalar>

    /// Creates a `Conv3D` layer with the specified filter, bias, activation function, strides, and
    /// padding.
    ///
    /// - Parameters:
    ///   - filter: The 5-D convolution filter of shape
    ///     [filter depth, filter height, filter width, input channel count,
    ///     output channel count].
    ///   - bias: The bias vector of shape [output channel count].
    ///   - activation: The element-wise activation function.
    ///   - strides: The strides of the sliding window for spatial dimensions, i.e.
    ///     (stride depth, stride height, stride width)
    ///   - padding: The padding algorithm for convolution.
    public init(
        filter: Tensor<Scalar>,
        bias: Tensor<Scalar>,
        activation: @escaping Activation = identity,
        strides: (Int, Int, Int) = (1, 1, 1),
        padding: Padding = .valid
    ) {
        self.filter = filter
        self.bias = bias
        self.activation = activation
        self.strides = strides
        self.padding = padding
    }

    /// Returns the output obtained from applying the layer to the given input.
    ///
    /// The output spatial dimensions are computed as:
    ///
    /// output depth =
    /// (input depth + 2 * padding depth - (dilation depth * (filter depth - 1) + 1))
    /// / stride depth + 1
    ///
    /// output height =
    /// (input height + 2 * padding height - (dilation height * (filter height - 1) + 1))
    /// / stride height + 1
    ///
    /// output width =
    /// (input width + 2 * padding width - (dilation width * (filter width - 1) + 1))
    /// / stride width + 1
    ///
    /// and padding sizes are determined by the padding scheme.
    ///
    /// - Parameter input: The input to the layer of shape
    ///   [batch count, input depth, input height, input width, input channel count].
    /// - Returns: The output of shape
    ///   [batch count, output depth, output height, output width, output channel count].
    ///
    /// - Note: Padding size equals zero when using `.valid`.
    @differentiable
    public func callAsFunction(_ input: Tensor<Scalar>) -> Tensor<Scalar> {
        return activation(conv3D(
            input,
            filter: filter,
            strides: (1, strides.0, strides.1, strides.2, 1),
            padding: padding) + bias)
    }
}

public extension Conv3D {
    /// Creates a `Conv3D` layer with the specified filter shape, strides, padding, and
    /// element-wise activation function.
    ///
    /// - Parameters:
    ///   - filterShape: The shape of the 5-D convolution filter, representing
    ///     (filter depth, filter height, filter width, input channel count,
    ///     output channel count).
    ///   - strides: The strides of the sliding window for spatial dimensions, i.e.
    ///     (stride depth, stride height, stride width)
    ///   - padding: The padding algorithm for convolution.
    ///   - activation: The element-wise activation function.
<<<<<<< HEAD
    ///   - filterInitializer: Initializer to use for the filter parameters.
    ///   - biasInitializer: Initializer to use for the bias parameters.
=======
    ///   - generator: The random number generator for initialization.
    ///
    /// - Note: Use `init(filterShape:strides:padding:activation:seed:)` for faster random
    ///   initialization.
    init<G: RandomNumberGenerator>(
        filterShape: (Int, Int, Int, Int, Int),
        strides: (Int, Int, Int) = (1, 1, 1),
        padding: Padding = .valid,
        activation: @escaping Activation = identity,
        generator: inout G
    ) {
        let filterTensorShape = TensorShape([
            filterShape.0, filterShape.1, filterShape.2, filterShape.3, filterShape.4])
        self.init(
            filter: Tensor(glorotUniform: filterTensorShape, generator: &generator),
            bias: Tensor(zeros: [filterShape.4]),
            activation: activation,
            strides: strides,
            padding: padding)
    }
}

public extension Conv3D {
    /// Creates a `Conv3D` layer with the specified filter shape, strides, padding, and
    /// element-wise activation function. The filter tensor is initialized using Glorot uniform
    /// initialization with the specified seed. The bias vector is initialized with zeros.
    ///
    /// - Parameters:
    ///   - filterShape: The shape of the 5-D convolution filter, representing
    ///     (filter depth, filter height, filter width, input channel count,
    ///     output channel count).
    ///   - strides: The strides of the sliding window for spatial dimensions, i.e.
    ///     (stride depth, stride height, stride width)
    ///   - padding: The padding algorithm for convolution.
    ///   - activation: The element-wise activation function.
    ///   - seed: The random seed for initialization. The default value is random.
>>>>>>> 63349902
    init(
        filterShape: (Int, Int, Int, Int, Int),
        strides: (Int, Int, Int) = (1, 1, 1),
        padding: Padding = .valid,
        activation: @escaping Activation = identity,
        filterInitializer: ParameterInitializer<Scalar> = glorotUniform(),
        biasInitializer: ParameterInitializer<Scalar> = zeros()
    ) {
        let filterTensorShape = TensorShape([
            filterShape.0, filterShape.1, filterShape.2, filterShape.3, filterShape.4])
        self.init(
            filter: filterInitializer(filterTensorShape),
            bias: biasInitializer([filterShape.4]),
            activation: activation,
            strides: strides,
            padding: padding)
    }
}

/// A 2-D transposed convolution layer (e.g. spatial transposed convolution over images).
///
/// This layer creates a convolution filter that is transpose-convolved with the layer input
/// to produce a tensor of outputs.
@frozen
public struct TransposedConv2D<Scalar: TensorFlowFloatingPoint>: Layer {
    /// The 4-D convolution kernel.
    public var filter: Tensor<Scalar>
    /// The bias vector.
    public var bias: Tensor<Scalar>
    /// The element-wise activation function.
    @noDerivative public let activation: Activation
    /// The strides of the sliding window for spatial dimensions.
    @noDerivative public let strides: (Int, Int)
    /// The padding algorithm for convolution.
    @noDerivative public let padding: Padding
    @noDerivative public let paddingIndex: Int

    /// The element-wise activation function type.
    public typealias Activation = @differentiable (Tensor<Scalar>) -> Tensor<Scalar>

    /// Creates a `TransposedConv2D` layer with the specified filter, bias,
    /// activation function, strides, and padding.
    ///
    /// - Parameters:
    ///   - filter: A 4-D tensor of shape
    ///     `[width, height, input channel count, output channel count]`.
    ///   - bias: The bias tensor of shape `[output channel count]`.
    ///   - activation: The element-wise activation function.
    ///   - strides: The strides of the sliding window for spatial dimensions.
    ///   - padding: The padding algorithm for convolution.
    public init(
        filter: Tensor<Scalar>,
        bias: Tensor<Scalar>,
        activation: @escaping Activation = identity,
        strides: (Int, Int) = (1, 1),
        padding: Padding = .valid
    ) {
        self.filter = filter
        self.bias = bias
        self.activation = activation
        self.strides = strides
        self.padding = padding
        self.paddingIndex = padding == .same ? 0 : 1
    }

    /// Returns the output obtained from applying the layer to the given input.
    ///
    /// - Parameter input: The input to the layer.
    /// - Returns: The output.
    @differentiable
    public func callAsFunction(_ input: Tensor<Scalar>) -> Tensor<Scalar> {
        let batchSize = input.shape[0]
        let w = (input.shape[1] - (1 * paddingIndex)) *
          strides.0 + (filter.shape[0] * paddingIndex)
        let h = (input.shape[2] - (1 * paddingIndex)) *
          strides.1 + (filter.shape[1] * paddingIndex)
        let c = filter.shape[2]
        let newShape = Tensor<Int32>([Int32(batchSize), Int32(w), Int32(h), Int32(c)])
        return activation(conv2DBackpropInput(
            input,
            shape: newShape,
            filter: filter,
            strides: (1, strides.0, strides.1, 1),
            padding: padding) + bias)
    }
}

public extension TransposedConv2D {
    /// Creates a `TransposedConv2D` layer with the specified filter shape, strides, padding, and
    /// element-wise activation function.
    ///
    /// - Parameters:
    ///   - filterShape: A 4-D tensor of shape
    ///     `[width, height, input channel count, output channel count]`.
    ///   - strides: The strides of the sliding window for spatial dimensions.
    ///   - padding: The padding algorithm for convolution.
    ///   - activation: The element-wise activation function.
    ///   - filterInitializer: Initializer to use for the filter parameters.
    ///   - biasInitializer: Initializer to use for the bias parameters.
    init(
        filterShape: (Int, Int, Int, Int),
        strides: (Int, Int) = (1, 1),
        padding: Padding = .valid,
        activation: @escaping Activation = identity,
        filterInitializer: ParameterInitializer<Scalar> = glorotUniform(),
        biasInitializer: ParameterInitializer<Scalar> = zeros()
    ) {
        let filterTensorShape = TensorShape([
            filterShape.0, filterShape.1, filterShape.2, filterShape.3])
        self.init(
            filter: filterInitializer(filterTensorShape),
            bias: biasInitializer([filterShape.3]),
            activation: activation,
            strides: strides,
            padding: padding)
    }
}

/// A 2-D depthwise convolution layer.
///
/// This layer creates seperable convolution filters that are convolved with the layer input to produce a
/// tensor of outputs.
@frozen
public struct DepthwiseConv2D<Scalar: TensorFlowFloatingPoint>: Layer {
    /// The 4-D convolution kernel.
    public var filter: Tensor<Scalar>
    /// The bias vector.
    public var bias: Tensor<Scalar>
    /// The element-wise activation function.
    @noDerivative public let activation: Activation
    /// The strides of the sliding window for spatial dimensions.
    @noDerivative public let strides: (Int, Int)
    /// The padding algorithm for convolution.
    @noDerivative public let padding: Padding

    /// The element-wise activation function type.
    public typealias Activation = @differentiable (Tensor<Scalar>) -> Tensor<Scalar>

    /// Creates a `DepthwiseConv2D` layer with the specified filter, bias, activation function, 
    /// strides, and padding.
    ///
    /// - Parameters:
    ///   - filter: The 4-D convolution kernel.
    ///   - bias: The bias vector.
    ///   - activation: The element-wise activation function.
    ///   - strides: The strides of the sliding window for spatial dimensions.
    ///   - padding: The padding algorithm for convolution.
    public init(
        filter: Tensor<Scalar>,
        bias: Tensor<Scalar>,
        activation: @escaping Activation = identity,
        strides: (Int, Int) = (1, 1),
        padding: Padding = .valid
    ) {
        self.filter = filter
        self.bias = bias
        self.activation = activation
        self.strides = strides
        self.padding = padding
    }

    /// Returns the output obtained from applying the layer to the given input.
    ///
    /// - Parameter input: The input to the layer.
    /// - Returns: The output.
    @differentiable
    public func callAsFunction(_ input: Tensor<Scalar>) -> Tensor<Scalar> {
        return activation(depthwiseConv2D(
            input,
            filter: filter,
            strides: (1, strides.0, strides.1, 1),
            padding: padding) + bias)
    }
}

public extension DepthwiseConv2D {
    /// Creates a `DepthwiseConv2D` layer with the specified filter shape, strides, padding, and
    /// element-wise activation function.
    ///
    /// - Parameters:
    ///   - filterShape: The shape of the 4-D convolution kernel.
    ///   - strides: The strides of the sliding window for spatial/spatio-temporal dimensions.
    ///   - padding: The padding algorithm for convolution.
    ///   - activation: The element-wise activation function.
    ///   - filterInitializer: Initializer to use for the filter parameters.
    ///   - biasInitializer: Initializer to use for the bias parameters.
    init(
        filterShape: (Int, Int, Int, Int),
        strides: (Int, Int) = (1, 1),
        padding: Padding = .valid,
        activation: @escaping Activation = identity,
        filterInitializer: ParameterInitializer<Scalar> = glorotUniform(),
        biasInitializer: ParameterInitializer<Scalar> = zeros()
    ) {
        let filterTensorShape = TensorShape([
            filterShape.0, filterShape.1, filterShape.2, filterShape.3])
        self.init(
            filter: filterInitializer(filterTensorShape),
            bias: biasInitializer([filterShape.3]),
            activation: activation,
            strides: strides,
            padding: padding)
    }
}

/// A layer for adding zero-padding in the temporal dimension.
public struct ZeroPadding1D<Scalar: TensorFlowFloatingPoint>: Layer {
    /// The padding values along the temporal dimension.
    @noDerivative public let padding: (Int, Int)

    /// Creates a zero-padding 1D Layer.
    ///
    /// - Parameter padding: A tuple of two integers describing how many zeros to be padded at the
    ///   beginning and end of the padding dimension.
    public init(padding: (Int, Int)) {
        self.padding = padding
    }

    /// Creates a zero-padding 1D Layer.
    ///
    /// - Parameter padding: An integer which describes how many zeros to be padded at the beginning
    ///   and end of the padding dimension.
    public init(padding: Int) {
        self.init(padding: (padding, padding))
    }

    /// Returns the output obtained from applying the layer to the given input.
    ///
    /// - Parameter input: The input to the layer.
    /// - Returns: The output.
    @differentiable
    public func callAsFunction(_ input: Tensor<Scalar>) -> Tensor<Scalar> {
        return input.padded(forSizes: [(padding.0, padding.1)])
    }
}

/// A layer for adding zero-padding in the spatial dimensions.
public struct ZeroPadding2D<Scalar: TensorFlowFloatingPoint>: Layer {
    /// The padding values along the spatial dimensions.
    @noDerivative public let padding: ((Int, Int), (Int, Int))

    /// Creates a zero-padding 2D Layer.
    ///
    /// - Parameter padding: A tuple of 2 tuples of two integers describing how many zeros to
    ///   be padded at the beginning and end of each padding dimensions.
    public init(padding: ((Int, Int), (Int, Int))) {
        self.padding = padding
    }

    /// Creates a zero-padding 2D Layer.
    ///
    /// - Parameter padding: Tuple of 2 integers that describes how many zeros to be padded
    ///   at the beginning and end of each padding dimensions.
    public init(padding: (Int, Int)) {
        let (height, width) = padding
        self.init(padding: ((height, height), (width, width)))
    }

    /// Returns the output obtained from applying the layer to the given input.
    ///
    /// - Parameter input: The input to the layer.
    /// - Returns: The output.
    @differentiable
    public func callAsFunction(_ input: Tensor<Scalar>) -> Tensor<Scalar> {
        return input.padded(forSizes: [padding.0, padding.1])
    }
}

/// A layer for adding zero-padding in the spatial/spatio-temporal dimensions.
public struct ZeroPadding3D<Scalar: TensorFlowFloatingPoint>: Layer {
    /// The padding values along the spatial/spatio-temporal dimensions.
    @noDerivative public let padding: ((Int, Int), (Int, Int), (Int, Int))

    /// Creates a zero-padding 3D Layer.
    ///
    /// - Parameter padding: A tuple of 3 tuples of two integers describing how many zeros to
    ///   be padded at the beginning and end of each padding dimensions.
    public init(padding: ((Int, Int), (Int, Int), (Int, Int))) {
        self.padding = padding
    }

    /// Creates a zero-padding 3D Layer.
    ///
    /// - Parameter padding: Tuple of 3 integers that describes how many zeros to be padded
    ///   at the beginning and end of each padding dimensions.
    public init(padding: (Int, Int, Int)) {
        let (height, width, depth) = padding
        self.init(padding: ((height, height), (width, width), (depth, depth)))
    }

    /// Returns the output obtained from applying the layer to the given input.
    ///
    /// - Parameter input: The input to the layer.
    /// - Returns: The output.
    @differentiable
    public func callAsFunction(_ input: Tensor<Scalar>) -> Tensor<Scalar> {
        return input.padded(forSizes: [padding.0, padding.1, padding.2])
    }
}<|MERGE_RESOLUTION|>--- conflicted
+++ resolved
@@ -88,48 +88,7 @@
 
 public extension Conv1D where Scalar.RawSignificand: FixedWidthInteger {
     /// Creates a `Conv1D` layer with the specified filter shape, stride, padding, dilation and
-<<<<<<< HEAD
     /// element-wise activation function.
-=======
-    /// element-wise activation function. The filter tensor is initialized using Glorot uniform
-    /// initialization with the specified generator. The bias vector is initialized with zeros.
-    ///
-    /// - Parameters:
-    ///   - filterShape: The 3-D shape of the filter, representing
-    ///     (filter width, input channel count, output channel count).
-    ///   - stride: The stride of the sliding window for the temporal dimension.
-    ///   - padding: The padding algorithm for convolution.
-    ///   - dilation: The dilation factor for the temporal dimension.
-    ///   - activation: The element-wise activation function.
-    ///   - generator: The random number generator for initialization.
-    ///
-    /// - Note: Use `init(filterShape:stride:padding:dilation:activation:seed:)` for faster random
-    ///   initialization.
-    init<G: RandomNumberGenerator>(
-        filterShape: (Int, Int, Int),
-        stride: Int = 1,
-        padding: Padding = .valid,
-        dilation: Int = 1,
-        activation: @escaping Activation = identity,
-        generator: inout G
-    ) {
-        let filterTensorShape = TensorShape([
-            filterShape.0, filterShape.1, filterShape.2])
-        self.init(
-            filter: Tensor(glorotUniform: filterTensorShape),
-            bias: Tensor(zeros: [filterShape.2]),
-            activation: activation,
-            stride: stride,
-            padding: padding,
-            dilation: dilation)
-    }
-}
-
-public extension Conv1D {
-    /// Creates a `Conv1D` layer with the specified filter shape, strides, padding, dilation and
-    /// element-wise activation function. The filter tensor is initialized using Glorot uniform
-    /// initialization with the specified seed. The bias vector is initialized with zeros.
->>>>>>> 63349902
     ///
     /// - Parameters:
     ///   - filterShape: The 3-D shape of the filter, representing
@@ -245,50 +204,7 @@
 
 public extension Conv2D {
     /// Creates a `Conv2D` layer with the specified filter shape, strides, padding, dilations and
-<<<<<<< HEAD
     /// element-wise activation function.
-=======
-    /// element-wise activation function. The filter tensor is initialized using Glorot uniform
-    /// initialization with the specified generator. The bias vector is initialized with zeros.
-    ///
-    /// - Parameters:
-    ///   - filterShape: The shape of the 4-D convolution filter, representing
-    ///     (filter height, filter width, input channel count, output channel count).
-    ///   - strides: The strides of the sliding window for spatial dimensions, i.e.
-    ///     (stride height, stride width).
-    ///   - padding: The padding algorithm for convolution.
-    ///   - dilations: The dilation factors for spatial dimensions, i.e.
-    ///     (dilation height, dilation width).
-    ///   - activation: The element-wise activation function.
-    ///   - generator: The random number generator for initialization.
-    ///
-    /// - Note: Use `init(filterShape:strides:padding:activation:seed:)` for faster random
-    ///   initialization.
-    init<G: RandomNumberGenerator>(
-        filterShape: (Int, Int, Int, Int),
-        strides: (Int, Int) = (1, 1),
-        padding: Padding = .valid,
-        dilations: (Int, Int) = (1, 1),
-        activation: @escaping Activation = identity,
-        generator: inout G
-    ) {
-        let filterTensorShape = TensorShape([
-            filterShape.0, filterShape.1, filterShape.2, filterShape.3])
-        self.init(
-            filter: Tensor(glorotUniform: filterTensorShape, generator: &generator),
-            bias: Tensor(zeros: [filterShape.3]),
-            activation: activation,
-            strides: strides,
-            padding: padding,
-            dilations: dilations)
-    }
-}
-
-public extension Conv2D {
-    /// Creates a `Conv2D` layer with the specified filter shape, strides, padding, dilations and
-    /// element-wise activation function. The filter tensor is initialized using Glorot uniform
-    /// initialization with the specified seed. The bias vector is initialized with zeros.
->>>>>>> 63349902
     ///
     /// - Parameters:
     ///   - filterShape: The shape of the 4-D convolution filter, representing
@@ -414,47 +330,8 @@
     ///     (stride depth, stride height, stride width)
     ///   - padding: The padding algorithm for convolution.
     ///   - activation: The element-wise activation function.
-<<<<<<< HEAD
     ///   - filterInitializer: Initializer to use for the filter parameters.
     ///   - biasInitializer: Initializer to use for the bias parameters.
-=======
-    ///   - generator: The random number generator for initialization.
-    ///
-    /// - Note: Use `init(filterShape:strides:padding:activation:seed:)` for faster random
-    ///   initialization.
-    init<G: RandomNumberGenerator>(
-        filterShape: (Int, Int, Int, Int, Int),
-        strides: (Int, Int, Int) = (1, 1, 1),
-        padding: Padding = .valid,
-        activation: @escaping Activation = identity,
-        generator: inout G
-    ) {
-        let filterTensorShape = TensorShape([
-            filterShape.0, filterShape.1, filterShape.2, filterShape.3, filterShape.4])
-        self.init(
-            filter: Tensor(glorotUniform: filterTensorShape, generator: &generator),
-            bias: Tensor(zeros: [filterShape.4]),
-            activation: activation,
-            strides: strides,
-            padding: padding)
-    }
-}
-
-public extension Conv3D {
-    /// Creates a `Conv3D` layer with the specified filter shape, strides, padding, and
-    /// element-wise activation function. The filter tensor is initialized using Glorot uniform
-    /// initialization with the specified seed. The bias vector is initialized with zeros.
-    ///
-    /// - Parameters:
-    ///   - filterShape: The shape of the 5-D convolution filter, representing
-    ///     (filter depth, filter height, filter width, input channel count,
-    ///     output channel count).
-    ///   - strides: The strides of the sliding window for spatial dimensions, i.e.
-    ///     (stride depth, stride height, stride width)
-    ///   - padding: The padding algorithm for convolution.
-    ///   - activation: The element-wise activation function.
-    ///   - seed: The random seed for initialization. The default value is random.
->>>>>>> 63349902
     init(
         filterShape: (Int, Int, Int, Int, Int),
         strides: (Int, Int, Int) = (1, 1, 1),
